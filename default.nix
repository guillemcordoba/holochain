# This is an example of what downstream consumers of holonix should do
# This is also used to dogfood as many commands as possible for holonix
# For example the release process for holonix uses this file
let

 # point this to your local config.nix file for this project
 # example.config.nix shows and documents a lot of the options
 config = import ./config.nix;

 # START HOLONIX IMPORT BOILERPLATE
 holonix = import (
  if ! config.holonix.use-github
  then config.holonix.local.path
  else fetchTarball {
   url = "https://github.com/${config.holonix.github.owner}/${config.holonix.github.repo}/tarball/${config.holonix.github.ref}";
   sha256 = config.holonix.github.sha256;
  }
 ) { config = config; };
 # END HOLONIX IMPORT BOILERPLATE

in
with holonix.pkgs;
{
 dev-shell = stdenv.mkDerivation (holonix.shell // {
  name = "dev-shell";

  shellHook = holonix.pkgs.lib.concatStrings [
   holonix.shell.shellHook
   ''
    source .env
    export HC_TARGET_PREFIX=$NIX_ENV_PREFIX
    export CARGO_TARGET_DIR="$HC_TARGET_PREFIX/target"
    export CARGO_CACHE_RUSTC_INFO=1

    export HC_WASM_CACHE_PATH="$HC_TARGET_PREFIX/.wasm_cache"
    mkdir -p $HC_WASM_CACHE_PATH

    export PEWPEWPEW_PORT=4343
   ''
  ];

  buildInputs = [
   holonix.pkgs.gnuplot
   holonix.pkgs.flamegraph
<<<<<<< HEAD
   holonix.pkgs.fd
=======
   holonix.pkgs.ngrok
   holonix.pkgs.jq
>>>>>>> bd3bd16e
  ]
   ++ holonix.shell.buildInputs

   # release hooks
   ++ (holonix.pkgs.callPackage ./release {
    pkgs = holonix.pkgs;
    config = config;
   }).buildInputs

   # main test script
   ++ (holonix.pkgs.callPackage ./test {
    pkgs = holonix.pkgs;
   }).buildInputs

   # convenience command for executing dna-util
   # until such time as we have release artifacts
   # that can be built directly as nix packages
   ++ ([(
    holonix.pkgs.writeShellScriptBin "dna-util" ''
    cargo run --manifest-path "''${HC_TARGET_PREFIX}/crates/dna_util/Cargo.toml" -- "''${@}"
    ''
   )])

   ++ ([(
    holonix.pkgs.writeShellScriptBin "hc-bench" ''
    cargo bench --bench bench
    '')])

   ++ ([(
<<<<<<< HEAD
    holonix.pkgs.writeShellScriptBin "hc-fmt-all" ''
    fd Cargo.toml crates | xargs -L 1 cargo fmt --manifest-path
=======
    holonix.pkgs.writeShellScriptBin "hc-bench-github" ''
    set -x

    # the first arg is the authentication token for github
    # @todo this is only required because the repo is currently private
    token=''${1}

    # set the target dir to somewhere it is less likely to be accidentally deleted
    CARGO_TARGET_DIR=$BENCH_OUTPUT_DIR

    # run benchmarks from a github archive based on any ref github supports
    # @param ref: the github ref to benchmark
    function bench {

     ## vars
     ref=$1
     dir="$TMP/$ref"
     tarball="$dir/tarball.tar.gz"

     ## process

     ### fresh start
     mkdir -p $dir
     rm -f $dir/$tarball

     ### fetch code to bench
     curl -L --cacert $SSL_CERT_FILE -H "Authorization: token $token" "https://github.com/Holo-Host/holochain/archive/$ref.tar.gz" > $tarball
     tar -zxvf $tarball -C $dir

     ### bench code
     cd $dir/holochain-$ref
     cargo bench --bench bench -- --save-baseline $ref

    }

    # load an existing report and push it as a comment to github
    function add_comment_to_commit {
     ## convert the report to POST-friendly json and push to github comment API
     jq \
      -n \
      --arg report \
      "\`\`\`$( cargo bench --bench bench -- --baseline $1 --load-baseline $2 )\`\`\`" \
      '{body: $report}' \
     | curl \
      -L \
      --cacert $SSL_CERT_FILE \
      -H "Authorization: token $token" \
      -X POST \
      -H "Accept: application/vnd.github.v3+json" \
      https://api.github.com/repos/Holo-Host/holochain/commits/$2/comments \
      -d@-
    }

    commit=''${2}
    bench $commit

    # @todo make this flexible based on e.g. the PR base on github
    compare=develop
    bench $compare
    add_comment_to_commit $compare $commit
    '')])

    ++ ([(
     holonix.pkgs.writeShellScriptBin "pewpewpew" ''
     # compile and build pewpewpew
     ( cd crates/pewpewpew && cargo run )
     '')])

    ++ ([(
     holonix.pkgs.writeShellScriptBin "pewpewpew-ngrok" ''
     # serve up a local pewpewpew instance that github can point to for testing
     ngrok http http://127.0.0.1:$PEWPEWPEW_PORT
    '')])

    ++ ([(
     holonix.pkgs.writeShellScriptBin "pewpewpew-gen-secret" ''
     # generate a new github secret
     cat /dev/urandom | head -c 64 | base64
>>>>>>> bd3bd16e
    '')])
  ;
 });
}<|MERGE_RESOLUTION|>--- conflicted
+++ resolved
@@ -42,12 +42,9 @@
   buildInputs = [
    holonix.pkgs.gnuplot
    holonix.pkgs.flamegraph
-<<<<<<< HEAD
    holonix.pkgs.fd
-=======
    holonix.pkgs.ngrok
    holonix.pkgs.jq
->>>>>>> bd3bd16e
   ]
    ++ holonix.shell.buildInputs
 
@@ -77,10 +74,11 @@
     '')])
 
    ++ ([(
-<<<<<<< HEAD
     holonix.pkgs.writeShellScriptBin "hc-fmt-all" ''
     fd Cargo.toml crates | xargs -L 1 cargo fmt --manifest-path
-=======
+    '')])
+
+   ++ ([(
     holonix.pkgs.writeShellScriptBin "hc-bench-github" ''
     set -x
 
@@ -159,7 +157,6 @@
      holonix.pkgs.writeShellScriptBin "pewpewpew-gen-secret" ''
      # generate a new github secret
      cat /dev/urandom | head -c 64 | base64
->>>>>>> bd3bd16e
     '')])
   ;
  });
