--- conflicted
+++ resolved
@@ -14,11 +14,6 @@
 base64 = "0.10.1"
 chrono = "0.4.6"
 hcid = "0.0.6"
-<<<<<<< HEAD
-holochain_json_api = { version = "0.0.36", git = "https://github.com/holochain/holochain-serialization.git", branch = "unpinned" }
-holochain_json_derive = { version = "0.0.36", git = "https://github.com/holochain/holochain-serialization.git", branch = "unpinned" }
-=======
->>>>>>> c2a80e42
 # holochain_locksmith = "0.0.43-alpha3"
 lib3h_crypto_api = "0.0.38"
 regex = "1.1.2"
