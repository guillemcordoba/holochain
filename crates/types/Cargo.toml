[package]
name = "holochain_types"
version = "0.0.1"
description = "Holochain common types"
license = "GPL-3.0-only"
homepage = "https://github.com/Holo-host/holochain-2020"
documentation = "https://github.com/Holo-host/holochain-2020"
authors = ["Holochain Core Dev Team <devcore@holochain.org>"]
edition = "2018"

# See more keys and their definitions at https://doc.rust-lang.org/cargo/reference/manifest.html

[dependencies]
backtrace = "0.3.27"
base64 = "0.10.1"
chrono = "0.4.6"
flate2 = "1.0.14"
futures = "0.3"
hcid = "0.0.6"
holo_hash = { version = "0.0.1", path = "../holo_hash" }
holo_hash_core = { version = "0.0.1", path = "../holo_hash_core" }
holochain_crypto = { version = "0.0.1", path = "../crypto" }
holochain_keystore = { version = "0.0.1", path = "../keystore" }
# holochain_locksmith = "0.0.43-alpha3"
holochain_serialized_bytes = "=0.0.38"
holochain_types_derive = { version = "=0.0.1", path = "../types_derive" }
holochain_wasmer_common = "=0.0.24"
holochain_zome_types = { path = "../zome_types" }
lazy_static = "1.4.0"
must_future = "0.1.1"
regex = "1.1.2"
serde = { version = "1.0.104", features = ["derive", "rc"] }
serde_json = { version = "1.0.51", features = ["preserve_order"] }
serde_bytes = "0.11"
snowflake = "1.3.0"
<<<<<<< HEAD
backtrace = "0.3.27"
=======
tokio = { version = "0.2", features = ["blocking"] }
>>>>>>> 584e4ff6
tokio_safe_block_on = "0.1.1"
tracing = "=0.1.13"
tracing-core = "=0.1.10"
tracing-subscriber = "=0.2.3"
tracing-serde = "=0.1.1"
<<<<<<< HEAD
holo_hash_core = { version = "0.0.1", path = "../holo_hash_core" }
holo_hash = { version = "0.0.1", path = "../holo_hash" }
holochain_crypto = { version = "0.0.1", path = "../crypto" }
holochain_keystore = { version = "0.0.1", path = "../keystore" }
holochain_serialized_bytes = "=0.0.38"
holochain_types_derive = { version = "=0.0.1", path = "../types_derive" }
holochain_wasmer_common = "=0.0.24"
holochain_zome_types = { path = "../zome_types" }
futures = "0.3"
must_future = "0.1.1"
=======
>>>>>>> 584e4ff6

# for test_utils
anyhow = "1.0.26"
tempdir = "0.3.7"

# possibly dispensable
multihash = "0.8.0"
maplit = "1.0.2"
thiserror = "1.0.10"
derive_more = "0.99.3"
rust-base58 = "0.0.4"
shrinkwraprs = "0.3.0"

[dev-dependencies]
tokio = { version = "0.2", features = ["full"] }
matches = "0.1.8"<|MERGE_RESOLUTION|>--- conflicted
+++ resolved
@@ -33,29 +33,12 @@
 serde_json = { version = "1.0.51", features = ["preserve_order"] }
 serde_bytes = "0.11"
 snowflake = "1.3.0"
-<<<<<<< HEAD
-backtrace = "0.3.27"
-=======
 tokio = { version = "0.2", features = ["blocking"] }
->>>>>>> 584e4ff6
 tokio_safe_block_on = "0.1.1"
 tracing = "=0.1.13"
 tracing-core = "=0.1.10"
 tracing-subscriber = "=0.2.3"
 tracing-serde = "=0.1.1"
-<<<<<<< HEAD
-holo_hash_core = { version = "0.0.1", path = "../holo_hash_core" }
-holo_hash = { version = "0.0.1", path = "../holo_hash" }
-holochain_crypto = { version = "0.0.1", path = "../crypto" }
-holochain_keystore = { version = "0.0.1", path = "../keystore" }
-holochain_serialized_bytes = "=0.0.38"
-holochain_types_derive = { version = "=0.0.1", path = "../types_derive" }
-holochain_wasmer_common = "=0.0.24"
-holochain_zome_types = { path = "../zome_types" }
-futures = "0.3"
-must_future = "0.1.1"
-=======
->>>>>>> 584e4ff6
 
 # for test_utils
 anyhow = "1.0.26"
