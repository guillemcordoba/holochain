--- conflicted
+++ resolved
@@ -41,6 +41,7 @@
 serde_json = { version = "1.0.51", features = [ "preserve_order" ] }
 shrinkwraprs = "0.3.0"
 snowflake = "1.3.0"
+strum = "0.18.0"
 tempdir = "0.3.7"
 thiserror = "1.0.10"
 tokio = { version = "0.2", features = [ "blocking" ] }
@@ -48,33 +49,7 @@
 tracing = "=0.1.13"
 tracing-core = "=0.1.10"
 tracing-serde = "=0.1.1"
-<<<<<<< HEAD
 tracing-subscriber = "=0.2.3"
-=======
-holochain_serialized_bytes = "=0.0.39"
-holochain_types_derive = { version = "=0.0.1", path = "../types_derive" }
-holochain_wasmer_common = "=0.0.30"
-holochain_zome_types = { path = "../zome_types" }
-futures = "0.3"
-must_future = "0.1.1"
-strum = "0.18.0"
-
-# for test_utils
-anyhow = "1.0.26"
-tempdir = "0.3.7"
-
-# possibly dispensable
-multihash = "0.8.0"
-maplit = "1.0.2"
-thiserror = "1.0.10"
-derive_more = "0.99.3"
-rust-base58 = "0.0.4"
-shrinkwraprs = "0.3.0"
-
-# dev deps?
-rand = "0.7"
-fixt = { path = "../fixt" }
->>>>>>> e6bae962
 
 [dev-dependencies]
 matches = "0.1.8"
