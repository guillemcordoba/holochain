//! dna is a library for working with holochain dna files/entries.
//!
//! It includes utilities for representing dna structures in memory,
//! as well as serializing and deserializing dna, mainly to json format.

pub mod error;
pub mod wasm;
pub mod zome;
use crate::prelude::*;
pub use error::DnaError;
pub use holo_hash::*;
use std::collections::BTreeMap;
/// A type to allow json values to be used as [SerializedBtyes]
#[derive(Debug, Clone, serde::Serialize, serde::Deserialize, SerializedBytes)]
pub struct Properties {
    properties: serde_json::Value,
}

impl Properties {
    /// Create new properties from json value
    pub fn new(properties: serde_json::Value) -> Self {
        Properties { properties }
    }
}

/// Represents the top-level holochain dna object.
#[derive(Serialize, Deserialize, Clone, Debug, PartialEq, Eq, SerializedBytes)]
pub struct DnaDef {
    /// The friendly "name" of a Holochain DNA.
    pub name: String,

    /// A UUID for uniquifying this Dna.
    // TODO: consider Vec<u8> instead (https://github.com/Holo-Host/holochain-2020/pull/86#discussion_r412689085)
    pub uuid: String,

    /// Any arbitrary application properties can be included in this object.
    pub properties: SerializedBytes,

    /// An array of zomes associated with your holochain application.
    pub zomes: BTreeMap<String, zome::Zome>,
}

impl DnaDef {
    /// Calculate DnaHash for DnaDef
    pub async fn dna_hash(&self) -> DnaHash {
        let sb: SerializedBytes = self.try_into().expect("failed to hash DnaDef");
        DnaHash::with_data(&sb.bytes()).await
    }

    /// Return a Zome
    pub fn get_zome(&self, zome_name: &str) -> Result<&zome::Zome, DnaError> {
        self.zomes
            .get(zome_name)
            .ok_or_else(|| DnaError::ZomeNotFound(format!("Zome '{}' not found", &zome_name,)))
    }
}

/// Represents a full DNA file including WebAssembly bytecode.
#[derive(Serialize, Deserialize, Clone, Debug, PartialEq, Eq, SerializedBytes)]
pub struct DnaFile {
    /// The hashable portion that can be shared with hApp code.
    dna: DnaDef,

    /// The hash of `self.dna` converted through `SerializedBytes`.
    /// (This can be a full holo_hash because we never send a `DnaFile` to Wasm.)
    dna_hash: holo_hash::DnaHash,

    /// The bytes of the WASM zomes referenced in the Dna portion.
    code: BTreeMap<holo_hash_core::WasmHash, wasm::DnaWasm>,
}

impl From<DnaFile> for (DnaDef, Vec<wasm::DnaWasm>) {
    fn from(dna_file: DnaFile) -> (DnaDef, Vec<wasm::DnaWasm>) {
        (
            dna_file.dna,
            dna_file.code.into_iter().map(|(_, w)| w).collect(),
        )
    }
}

impl DnaFile {
    /// Construct a new DnaFile instance.
    pub async fn new(
        dna: DnaDef,
        wasm: impl IntoIterator<Item = wasm::DnaWasm>,
    ) -> Result<Self, DnaError> {
        let mut code = BTreeMap::new();
        for wasm in wasm {
            let wasm_hash = holo_hash::WasmHash::with_data(&wasm.code()).await;
            let wasm_hash: holo_hash_core::WasmHash = wasm_hash.into();
            code.insert(wasm_hash, wasm);
        }
        let dna_sb: SerializedBytes = (&dna).try_into()?;
        let dna_hash = holo_hash::DnaHash::with_data(dna_sb.bytes()).await;
        Ok(Self {
            dna,
            dna_hash,
            code,
        })
    }

<<<<<<< HEAD
=======
    /// Load dna_file bytecode into this rust struct.
    pub async fn from_file_content(data: &[u8]) -> Result<Self, DnaError> {
        // Not super efficient memory-wise, but doesn't block any threads
        let data = data.to_vec();
        tokio::task::spawn_blocking(move || {
            let mut gz = flate2::read::GzDecoder::new(&data[..]);
            let mut bytes = Vec::new();
            use std::io::Read;
            gz.read_to_end(&mut bytes)?;
            let sb: SerializedBytes = UnsafeBytes::from(bytes).into();
            let dna_file: DnaFile = sb.try_into()?;
            Ok(dna_file)
        })
        .await
        .expect("blocking thread panicked - panicking here too")
    }

    /// Transform this DnaFile into a new DnaFile with different properties
    /// and, hence, a different DnaHash.
    pub async fn with_properties(self, properties: SerializedBytes) -> Result<Self, DnaError> {
        let (mut dna, wasm): (DnaDef, Vec<wasm::DnaWasm>) = self.into();
        dna.properties = properties;
        DnaFile::new(dna, wasm).await
    }

>>>>>>> 584e4ff6
    /// The hashable portion that can be shared with hApp code.
    pub fn dna(&self) -> &DnaDef {
        &self.dna
    }

    /// The hash of the dna def
    /// (this can be a full holo_hash because we never send a DnaFile to WASM)
    pub fn dna_hash(&self) -> &holo_hash::DnaHash {
        &self.dna_hash
    }

    /// The bytes of the WASM zomes referenced in the Dna portion.
    pub fn code(&self) -> &BTreeMap<holo_hash_core::WasmHash, wasm::DnaWasm> {
        &self.code
    }

    /// Fetch the Webassembly byte code for a zome.
    pub fn get_wasm_for_zome(&self, zome_name: &str) -> Result<&wasm::DnaWasm, DnaError> {
        let wasm_hash = &self.dna.get_zome(zome_name)?.wasm_hash;
        self.code
            .get(wasm_hash)
            .ok_or_else(|| DnaError::InvalidWasmHash)
<<<<<<< HEAD
=======
    }

    /// Render this dna_file as bytecode to send over the wire, or store in a file.
    pub async fn to_file_content(&self) -> Result<Vec<u8>, DnaError> {
        // Not super efficient memory-wise, but doesn't block any threads
        let dna_file = self.clone();
        tokio::task::spawn_blocking(move || {
            let data: SerializedBytes = dna_file.try_into()?;
            let mut enc = flate2::write::GzEncoder::new(Vec::new(), flate2::Compression::default());
            use std::io::Write;
            enc.write_all(data.bytes())?;
            Ok(enc.finish()?)
        })
        .await
        .expect("blocking thread panic!d - panicing here too")
>>>>>>> 584e4ff6
    }
}<|MERGE_RESOLUTION|>--- conflicted
+++ resolved
@@ -99,8 +99,6 @@
         })
     }
 
-<<<<<<< HEAD
-=======
     /// Load dna_file bytecode into this rust struct.
     pub async fn from_file_content(data: &[u8]) -> Result<Self, DnaError> {
         // Not super efficient memory-wise, but doesn't block any threads
@@ -126,7 +124,6 @@
         DnaFile::new(dna, wasm).await
     }
 
->>>>>>> 584e4ff6
     /// The hashable portion that can be shared with hApp code.
     pub fn dna(&self) -> &DnaDef {
         &self.dna
@@ -149,8 +146,6 @@
         self.code
             .get(wasm_hash)
             .ok_or_else(|| DnaError::InvalidWasmHash)
-<<<<<<< HEAD
-=======
     }
 
     /// Render this dna_file as bytecode to send over the wire, or store in a file.
@@ -166,6 +161,5 @@
         })
         .await
         .expect("blocking thread panic!d - panicing here too")
->>>>>>> 584e4ff6
     }
 }