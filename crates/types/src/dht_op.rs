//! Data structures representing the operations that can be performed within a Holochain DHT.
//!
//! See the [item-level documentation for `DhtOp`][DhtOp] for more details.
//!
//! [DhtOp]: enum.DhtOp.html

use crate::element::ChainElement;
use crate::{header, prelude::*, Header};
use error::{DhtOpError, DhtOpResult};
use header::NewEntryHeader;
use holochain_zome_types::Entry;
use serde::{Deserialize, Serialize};

#[allow(missing_docs)]
pub mod error;

/// A unit of DHT gossip. Used to notify an authority of new (meta)data to hold
/// as well as changes to the status of already held data.
#[derive(Clone, Debug, Serialize, Deserialize, SerializedBytes, Eq, PartialEq)]
pub enum DhtOp {
    /// Used to notify the authority for a header that it has been created.
    ///
    /// Conceptually, authorities receiving this `DhtOp` do three things:
    ///
    /// - Ensure that the element passes validation.
    /// - Store the header into their DHT shard.
    /// - Store the entry into their CAS.
    ///   - Note: they do not become responsible for keeping the set of
    ///     references from that entry up-to-date.
    StoreElement(Signature, Header, Option<Box<Entry>>),

    /// Used to notify the authority for an entry that it has been created
    /// anew. (The same entry can be created more than once.)
    ///
    /// Conceptually, authorities receiving this `DhtOp` do four things:
    ///
    /// - Ensure that the element passes validation.
    /// - Store the entry into their DHT shard.
    /// - Store the header into their CAS.
    ///   - Note: they do not become responsible for keeping the set of
    ///     references from that header up-to-date.
    /// - Add a "created-by" reference from the entry to the hash of the header.
    ///
    /// TODO: document how those "created-by" references are stored in
    /// reality.
    StoreEntry(Signature, NewEntryHeader, Box<Entry>),

    /// Used to notify the authority for an agent's public key that that agent
    /// has committed a new header.
    ///
    /// Conceptually, authorities receiving this `DhtOp` do three things:
    ///
    /// - Ensure that *the header alone* passes surface-level validation.
    /// - Store the header into their DHT shard.
    ///   - FIXME: @artbrock, do they?
    /// - Add an "agent-activity" reference from the public key to the hash
    ///   of the header.
    ///
    /// TODO: document how those "agent-activity" references are stored in
    /// reality.
    RegisterAgentActivity(Signature, Header),

    /// Op for updating an entry
    // TODO: This entry is here for validation by the entry update header holder
    // link's don't do this. The entry is validated by store entry. Maybe we either
    // need to remove the Entry here or add it to link.
    RegisterReplacedBy(Signature, header::EntryUpdate, Option<Box<Entry>>),

    /// Op for deleting an entry
    RegisterDeletedBy(Signature, header::EntryDelete),
<<<<<<< HEAD

    /// Op for adding a link
=======
    /// Op for deleting a header
    RegisterDeletedHeaderBy(Signature, header::EntryDelete),
    /// Op for adding a link  
>>>>>>> b3e8affa
    RegisterAddLink(Signature, header::LinkAdd),

    /// Op for removing a link
    RegisterRemoveLink(Signature, header::LinkRemove),
}

impl DhtOp {
    fn as_unique_form(&self) -> UniqueForm<'_> {
        match self {
            Self::StoreElement(_, header, _) => UniqueForm::StoreElement(header),
            Self::StoreEntry(_, header, _) => UniqueForm::StoreEntry(header),
            Self::RegisterAgentActivity(_, header) => UniqueForm::RegisterAgentActivity(header),
            Self::RegisterReplacedBy(_, header, _) => UniqueForm::RegisterReplacedBy(header),
            Self::RegisterDeletedBy(_, header) => UniqueForm::RegisterDeletedBy(header),
            Self::RegisterDeletedHeaderBy(_, header) => UniqueForm::RegisterDeletedHeaderBy(header),
            Self::RegisterAddLink(_, header) => UniqueForm::RegisterAddLink(header),
            Self::RegisterRemoveLink(_, header) => UniqueForm::RegisterRemoveLink(header),
        }
    }
}

#[derive(Serialize)]
enum UniqueForm<'a> {
    // As an optimization, we don't include signatures. They would be redundant
    // with headers and therefore would waste hash/comparison time to include.
    StoreElement(&'a Header),
    StoreEntry(&'a NewEntryHeader),
    RegisterAgentActivity(&'a Header),
    RegisterReplacedBy(&'a header::EntryUpdate),
    RegisterDeletedBy(&'a header::EntryDelete),
    RegisterDeletedHeaderBy(&'a header::EntryDelete),
    RegisterAddLink(&'a header::LinkAdd),
    RegisterRemoveLink(&'a header::LinkRemove),
}

/// Turn a chain element into a DhtOp
pub fn ops_from_element(element: &ChainElement) -> DhtOpResult<Vec<DhtOp>> {
    // TODO: avoid cloning everything

    let (signed_header, maybe_entry) = element.clone().into_inner();
    let (header, sig) = signed_header.into_header_and_signature();
    let (header, _): (Header, _) = header.into();

    // TODO: avoid allocation, we have a static maximum of four items and
    // callers simply want to iterate over the ops.
    //
    // Maybe use `ArrayVec`?
    let mut ops = vec![
        DhtOp::StoreElement(
            sig.clone(),
            header.clone(),
            maybe_entry.clone().map(Box::new),
        ),
        DhtOp::RegisterAgentActivity(sig.clone(), header.clone()),
    ];

    match &header {
        Header::Dna(_)
        | Header::ChainOpen(_)
        | Header::ChainClose(_)
        | Header::AgentValidationPkg(_)
        | Header::InitZomesComplete(_) => {}
        Header::LinkAdd(link_add) => ops.push(DhtOp::RegisterAddLink(sig, link_add.clone())),
        Header::LinkRemove(link_remove) => {
            ops.push(DhtOp::RegisterRemoveLink(sig, link_remove.clone()))
        }
        Header::EntryCreate(header) => ops.push(DhtOp::StoreEntry(
            sig,
            NewEntryHeader::Create(header.clone()),
            Box::new(
                maybe_entry.ok_or_else(|| DhtOpError::HeaderWithoutEntry(header.clone().into()))?,
            ),
        )),
        Header::EntryUpdate(entry_update) => {
            let entry = maybe_entry
                .ok_or_else(|| DhtOpError::HeaderWithoutEntry(entry_update.clone().into()))?;
            ops.push(DhtOp::StoreEntry(
                sig.clone(),
                NewEntryHeader::Update(entry_update.clone()),
                Box::new(entry.clone()),
            ));
            ops.push(DhtOp::RegisterReplacedBy(
                sig,
                entry_update.clone(),
                Some(Box::new(entry)),
            ));
        }
        Header::EntryDelete(entry_delete) => {
            ops.push(DhtOp::RegisterDeletedHeaderBy(
                sig.clone(),
                entry_delete.clone(),
            ));
            ops.push(DhtOp::RegisterDeletedBy(sig, entry_delete.clone()));
        }
    }
    Ok(ops)
}

// This has to be done manually because the macro
// implements both directions and that isn't possible with references
// TODO: Maybe add a one-way version to holochain_serialized_bytes?
impl<'a> TryFrom<&UniqueForm<'a>> for SerializedBytes {
    type Error = SerializedBytesError;
    fn try_from(u: &UniqueForm<'a>) -> Result<Self, Self::Error> {
        match holochain_serialized_bytes::to_vec_named(u) {
            Ok(v) => Ok(SerializedBytes::from(
                holochain_serialized_bytes::UnsafeBytes::from(v),
            )),
            Err(e) => Err(SerializedBytesError::ToBytes(e.to_string())),
        }
    }
}

make_hashed_base! {
    Visibility(pub),
    HashedName(DhtOpHashed),
    ContentType(DhtOp),
    HashType(DhtOpHash),
}

impl DhtOpHashed {
    /// Create a hashed [DhtOp]
    pub async fn with_data(op: DhtOp) -> Self {
        let sb = SerializedBytes::try_from(&op.as_unique_form())
            .expect("`UniqueForm` must be serializable into MessagePack");
        DhtOpHashed::with_pre_hashed(op, DhtOpHash::with_data(UnsafeBytes::from(sb).into()).await)
    }
}<|MERGE_RESOLUTION|>--- conflicted
+++ resolved
@@ -68,14 +68,9 @@
 
     /// Op for deleting an entry
     RegisterDeletedBy(Signature, header::EntryDelete),
-<<<<<<< HEAD
-
-    /// Op for adding a link
-=======
     /// Op for deleting a header
     RegisterDeletedHeaderBy(Signature, header::EntryDelete),
     /// Op for adding a link  
->>>>>>> b3e8affa
     RegisterAddLink(Signature, header::LinkAdd),
 
     /// Op for removing a link
@@ -164,6 +159,8 @@
             ));
         }
         Header::EntryDelete(entry_delete) => {
+            // TODO: VALIDATION: This only works if entry_delete.remove_address is either EntryCreate
+            // or EntryUpdate
             ops.push(DhtOp::RegisterDeletedHeaderBy(
                 sig.clone(),
                 entry_delete.clone(),
