//! Data structures representing the operations that can be performed within a Holochain DHT.
//!
//! See the [item-level documentation for `DhtOp`][DhtOp] for more details.
//!
//! [DhtOp]: enum.DhtOp.html

use crate::element::Element;
use crate::{header::NewEntryHeader, prelude::*};
use error::{DhtOpError, DhtOpResult};
use holo_hash::{hash_type, HashableContentBytes};
use holochain_zome_types::{header, Entry, Header};
use serde::{Deserialize, Serialize};

#[allow(missing_docs)]
pub mod error;

/// A unit of DHT gossip. Used to notify an authority of new (meta)data to hold
/// as well as changes to the status of already held data.
#[derive(Clone, Debug, Serialize, Deserialize, SerializedBytes, Eq, PartialEq)]
pub enum DhtOp {
    /// Used to notify the authority for a header that it has been created.
    ///
    /// Conceptually, authorities receiving this `DhtOp` do three things:
    ///
    /// - Ensure that the element passes validation.
    /// - Store the header into their DHT shard.
    /// - Store the entry into their CAS.
    ///   - Note: they do not become responsible for keeping the set of
    ///     references from that entry up-to-date.
    StoreElement(Signature, Header, Option<Box<Entry>>),

    /// Used to notify the authority for an entry that it has been created
    /// anew. (The same entry can be created more than once.)
    ///
    /// Conceptually, authorities receiving this `DhtOp` do four things:
    ///
    /// - Ensure that the element passes validation.
    /// - Store the entry into their DHT shard.
    /// - Store the header into their CAS.
    ///   - Note: they do not become responsible for keeping the set of
    ///     references from that header up-to-date.
    /// - Add a "created-by" reference from the entry to the hash of the header.
    ///
    /// TODO: document how those "created-by" references are stored in
    /// reality.
    StoreEntry(Signature, NewEntryHeader, Box<Entry>),

    /// Used to notify the authority for an agent's public key that that agent
    /// has committed a new header.
    ///
    /// Conceptually, authorities receiving this `DhtOp` do three things:
    ///
    /// - Ensure that *the header alone* passes surface-level validation.
    /// - Store the header into their DHT shard.
    ///   - FIXME: @artbrock, do they?
    /// - Add an "agent-activity" reference from the public key to the hash
    ///   of the header.
    ///
    /// TODO: document how those "agent-activity" references are stored in
    /// reality.
    RegisterAgentActivity(Signature, Header),

    /// Op for updating an entry
    // TODO: This entry is here for validation by the entry update header holder
    // link's don't do this. The entry is validated by store entry. Maybe we either
    // need to remove the Entry here or add it to link.
    RegisterReplacedBy(Signature, header::EntryUpdate, Option<Box<Entry>>),

    /// Op for registering a Header deletion with the Header authority
    RegisterDeletedBy(Signature, header::ElementDelete),

    /// Op for registering a Header deletion with the Entry authority, so that
    /// the Entry can be marked Dead if all of its Headers have been deleted
    RegisterDeletedEntryHeader(Signature, header::ElementDelete),

    /// Op for adding a link
    RegisterAddLink(Signature, header::LinkAdd),

    /// Op for removing a link
    RegisterRemoveLink(Signature, header::LinkRemove),
}

impl DhtOp {
    fn as_unique_form(&self) -> UniqueForm<'_> {
        match self {
            Self::StoreElement(_, header, _) => UniqueForm::StoreElement(header),
            Self::StoreEntry(_, header, _) => UniqueForm::StoreEntry(header),
            Self::RegisterAgentActivity(_, header) => UniqueForm::RegisterAgentActivity(header),
            Self::RegisterReplacedBy(_, header, _) => UniqueForm::RegisterReplacedBy(header),
            Self::RegisterDeletedBy(_, header) => UniqueForm::RegisterDeletedBy(header),
            Self::RegisterDeletedEntryHeader(_, header) => {
                UniqueForm::RegisterDeletedEntryHeader(header)
            }
            Self::RegisterAddLink(_, header) => UniqueForm::RegisterAddLink(header),
            Self::RegisterRemoveLink(_, header) => UniqueForm::RegisterRemoveLink(header),
        }
    }
}

// FIXME: need to use this in HashableContent
#[derive(Serialize)]
enum UniqueForm<'a> {
    // As an optimization, we don't include signatures. They would be redundant
    // with headers and therefore would waste hash/comparison time to include.
    StoreElement(&'a Header),
    StoreEntry(&'a NewEntryHeader),
    RegisterAgentActivity(&'a Header),
    RegisterReplacedBy(&'a header::EntryUpdate),
    RegisterDeletedBy(&'a header::ElementDelete),
    RegisterDeletedEntryHeader(&'a header::ElementDelete),
    RegisterAddLink(&'a header::LinkAdd),
    RegisterRemoveLink(&'a header::LinkRemove),
}

<<<<<<< HEAD
/// Turn a chain element into a DhtOp
pub fn ops_from_element(element: &Element) -> DhtOpResult<Vec<DhtOp>> {
=======
/// Produce all DhtOps for a ChainElement
pub fn produce_ops_from_element(element: &ChainElement) -> DhtOpResult<Vec<DhtOp>> {
>>>>>>> 18d3383a
    // TODO: avoid cloning everything

    let (signed_header, maybe_entry) = element.clone().into_inner();
    let (header, sig) = signed_header.into_header_and_signature();
    let header: Header = header.into_content();

    // TODO: avoid allocation, we have a static maximum of four items and
    // callers simply want to iterate over the ops.
    //
    // Maybe use `ArrayVec`?
    let mut ops = vec![
        DhtOp::StoreElement(
            sig.clone(),
            header.clone(),
            maybe_entry.clone().map(Box::new),
        ),
        DhtOp::RegisterAgentActivity(sig.clone(), header.clone()),
    ];

    match &header {
        Header::Dna(_)
        | Header::ChainOpen(_)
        | Header::ChainClose(_)
        | Header::AgentValidationPkg(_)
        | Header::InitZomesComplete(_) => {}
        Header::LinkAdd(link_add) => ops.push(DhtOp::RegisterAddLink(sig, link_add.clone())),
        Header::LinkRemove(link_remove) => {
            ops.push(DhtOp::RegisterRemoveLink(sig, link_remove.clone()))
        }
        Header::EntryCreate(header) => ops.push(DhtOp::StoreEntry(
            sig,
            NewEntryHeader::Create(header.clone()),
            Box::new(
                maybe_entry.ok_or_else(|| DhtOpError::HeaderWithoutEntry(header.clone().into()))?,
            ),
        )),
        Header::EntryUpdate(entry_update) => {
            let entry = maybe_entry
                .ok_or_else(|| DhtOpError::HeaderWithoutEntry(entry_update.clone().into()))?;
            ops.push(DhtOp::StoreEntry(
                sig.clone(),
                NewEntryHeader::Update(entry_update.clone()),
                Box::new(entry.clone()),
            ));
            ops.push(DhtOp::RegisterReplacedBy(
                sig,
                entry_update.clone(),
                Some(Box::new(entry)),
            ));
        }
        Header::ElementDelete(entry_delete) => {
            // TODO: VALIDATION: This only works if entry_delete.remove_address is either EntryCreate
            // or EntryUpdate
            ops.push(DhtOp::RegisterDeletedBy(sig.clone(), entry_delete.clone()));
            ops.push(DhtOp::RegisterDeletedEntryHeader(sig, entry_delete.clone()));
        }
    }
    Ok(ops)
}

// This has to be done manually because the macro
// implements both directions and that isn't possible with references
// TODO: Maybe add a one-way version to holochain_serialized_bytes?
impl<'a> TryFrom<&UniqueForm<'a>> for SerializedBytes {
    type Error = SerializedBytesError;
    fn try_from(u: &UniqueForm<'a>) -> Result<Self, Self::Error> {
        match holochain_serialized_bytes::to_vec_named(u) {
            Ok(v) => Ok(SerializedBytes::from(
                holochain_serialized_bytes::UnsafeBytes::from(v),
            )),
            Err(e) => Err(SerializedBytesError::ToBytes(e.to_string())),
        }
    }
}

/// A DhtOp paired with its DhtOpHash
pub type DhtOpHashed = HoloHashed<DhtOp>;

impl HashableContent for DhtOp {
    type HashType = hash_type::DhtOp;

    fn hash_type(&self) -> Self::HashType {
        hash_type::DhtOp
    }

    fn hashable_content(&self) -> HashableContentBytes {
        HashableContentBytes::Content(
            (&self.as_unique_form())
                .try_into()
                .expect("Could not serialize HashableContent"),
        )
    }
}<|MERGE_RESOLUTION|>--- conflicted
+++ resolved
@@ -112,13 +112,8 @@
     RegisterRemoveLink(&'a header::LinkRemove),
 }
 
-<<<<<<< HEAD
-/// Turn a chain element into a DhtOp
-pub fn ops_from_element(element: &Element) -> DhtOpResult<Vec<DhtOp>> {
-=======
 /// Produce all DhtOps for a ChainElement
-pub fn produce_ops_from_element(element: &ChainElement) -> DhtOpResult<Vec<DhtOp>> {
->>>>>>> 18d3383a
+pub fn produce_ops_from_element(element: &Element) -> DhtOpResult<Vec<DhtOp>> {
     // TODO: avoid cloning everything
 
     let (signed_header, maybe_entry) = element.clone().into_inner();
