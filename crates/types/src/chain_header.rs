--- conflicted
+++ resolved
@@ -4,11 +4,7 @@
 
 use crate::{
     entry::entry_type::EntryType,
-<<<<<<< HEAD
-    signature::{Provenance},
-=======
     signature::{Provenance, Signature},
->>>>>>> 843c84c8
     time::{Iso8601},
 };
 
