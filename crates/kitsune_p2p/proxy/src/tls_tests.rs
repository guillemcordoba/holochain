--- conflicted
+++ resolved
@@ -30,26 +30,18 @@
     let (in_con_send, mut in_con_recv) = futures::channel::mpsc::channel::<TransportEvent>(10);
 
     tokio::task::spawn(async move {
-<<<<<<< HEAD
         while let Some(evt) = in_con_recv.next().await {
             match evt {
                 TransportEvent::IncomingChannel(_url, mut send, recv) => {
+                    tracing::warn!("incoming channel - reading...");
                     let data = recv.read_to_end().await;
                     let data = String::from_utf8_lossy(&data);
                     let data = format!("echo: {}", data);
+                    tracing::warn!("incoming channel - responding...");
                     send.write_and_close(data.into_bytes()).await?;
+                    tracing::warn!("incoming channel - responding complete.");
                 }
             }
-=======
-        while let Some((_url, mut send, recv)) = in_con_recv.next().await {
-            tracing::warn!("incoming channel - reading...");
-            let data = recv.read_to_end().await;
-            let data = String::from_utf8_lossy(&data);
-            let data = format!("echo: {}", data);
-            tracing::warn!("incoming channel - responding...");
-            send.write_and_close(data.into_bytes()).await?;
-            tracing::warn!("incoming channel - responding complete.");
->>>>>>> c0f56858
         }
         TransportResult::Ok(())
     });
