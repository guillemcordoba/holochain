// FIXME: uncomment this deny [TK-01128]
// #![deny(missing_docs)]

#[macro_use]
mod fatal;

pub mod conductor;
pub mod core;
<<<<<<< HEAD
pub mod fixt;
pub mod perf;
=======
pub mod test_utils;

>>>>>>> d352ee29
use holochain_wasmer_host;<|MERGE_RESOLUTION|>--- conflicted
+++ resolved
@@ -6,11 +6,8 @@
 
 pub mod conductor;
 pub mod core;
-<<<<<<< HEAD
 pub mod fixt;
 pub mod perf;
-=======
 pub mod test_utils;
 
->>>>>>> d352ee29
 use holochain_wasmer_host;