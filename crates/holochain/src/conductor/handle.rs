#![deny(missing_docs)]

//! Defines [ConductorHandle], a lightweight cloneable reference to a Conductor
//! with a limited public interface.
//!
//! A ConductorHandle can be produced via [Conductor::into_handle]
//!
//! ```rust, no_run
//! # async fn async_main () {
//! # use holochain_state::test_utils::{test_conductor_env, test_wasm_env, TestEnvironment};
//! use holochain_2020::conductor::{Conductor, ConductorBuilder, ConductorHandle};
//! # let env = test_conductor_env();
//! #   let TestEnvironment {
//! #       env: wasm_env,
//! #      tmpdir: _tmpdir,
//! # } = test_wasm_env();
//! let conductor: Conductor = ConductorBuilder::new().test(env, wasm_env).await.unwrap();
//!
//! // Do direct manipulation of the Conductor here
//!
//! // move the Conductor into a ConductorHandle,
//! // making the original Conductor inaccessible
//! let handle: ConductorHandle = conductor.run().await.unwrap();
//!
//! // handles are cloneable
//! let handle2 = handle.clone();
//!
//! assert_eq!(handle.list_dnas().await, Ok(vec![]));
//! handle.shutdown().await;
//!
//! // handle2 will only get errors from now on, since the other handle
//! // shut down the conductor.
//! assert!(handle2.list_dnas().await.is_err());
//!
//! # }
//! ```
//!
//! The purpose of this handle is twofold:
//!
//! First, it specifies how to synchronize
//! read/write access to a single Conductor across multiple references. The various
//! Conductor APIs - [CellConductorApi], [AdminInterfaceApi], and [AppInterfaceApi],
//! use a ConductorHandle as their sole method of interaction with a Conductor.
//!
//! Secondly, it hides the concrete type of the Conductor behind a dyn Trait.
//! The Conductor is a central point of configuration, and has several
//! type parameters, used to modify functionality including specifying mock
//! types for testing. If we did not have a way of hiding this type genericity,
//! code which interacted with the Conductor would also have to be highly generic.

use super::{
    api::error::ConductorApiResult, config::AdminInterfaceConfig, dna_store::DnaStore,
    error::ConductorResult, manager::TaskManagerRunHandle, Cell, Conductor,
};
use crate::core::workflow::ZomeInvocationResult;
use derive_more::From;
use holochain_types::{
    autonomic::AutonomicCue, cell::CellId, dna::DnaFile, nucleus::ZomeInvocation, prelude::*,
};
use std::sync::Arc;
use tokio::sync::RwLock;
use tracing::*;

#[cfg(test)]
use holochain_state::env::Environment;

/// A handle to the Conductor that can easily be passed around and cheaply cloned
pub type ConductorHandle = Arc<dyn ConductorHandleT>;

/// Base trait for ConductorHandle
#[async_trait::async_trait]
pub trait ConductorHandleT: Send + Sync {
    /// Returns error if conductor is shutting down
    async fn check_running(&self) -> ConductorResult<()>;

    /// Add a collection of Admin interfaces and spawn the necessary tasks.
    ///
    /// This requires a concrete ConductorHandle to be passed into the
    /// interface tasks. This is a bit weird to do, but it was the only way
    /// around having a circular reference in the types.
    ///
    /// Never use a ConductorHandle for different Conductor here!
    async fn add_admin_interfaces_via_handle(
        &self,
        handle: ConductorHandle,
        configs: Vec<AdminInterfaceConfig>,
    ) -> ConductorResult<()>;

    /// Install a [Dna] in this Conductor
    async fn install_dna(&self, dna: DnaFile) -> ConductorResult<()>;

    /// Get the list of hashes of installed Dnas in this Conductor
    async fn list_dnas(&self) -> ConductorResult<Vec<DnaHash>>;

    /// Get a [Dna] from the [DnaStore]
    async fn get_dna(&self, hash: DnaHash) -> Option<DnaFile>;

    /// Invoke a zome function on a Cell
    async fn invoke_zome(
        &self,
        invocation: ZomeInvocation,
    ) -> ConductorApiResult<ZomeInvocationResult>;

    /// Cue the autonomic system to perform some action early (experimental)
    async fn autonomic_cue(&self, cue: AutonomicCue, cell_id: &CellId) -> ConductorApiResult<()>;

    /// Get a Websocket port which will
    async fn get_arbitrary_admin_websocket_port(&self) -> Option<u16>;

    /// Return the JoinHandle for all managed tasks, which when resolved will
    /// signal that the Conductor has completely shut down
    async fn get_wait_handle(&self) -> Option<TaskManagerRunHandle>;

    /// Send a signal to all managed tasks asking them to end ASAP.
    async fn shutdown(&self);

    /// Request access to this conductor's keystore
    fn keystore(&self) -> &KeystoreSender;

    /// Create the cells from the database
    async fn create_cells(
        &self,
        cells: Vec<CellId>,
        handle: ConductorHandle,
    ) -> ConductorResult<()>;

    // HACK: remove when B-01593 lands
    #[cfg(test)]
    async fn get_cell_env(&self, cell_id: &CellId) -> ConductorApiResult<Environment>;
}

/// The current "production" implementation of a ConductorHandle.
/// The implementation specifies how read/write access to the Conductor
/// should be synchronized across multiple concurrent Handles.
///
/// Synchronization is currently achieved via a simple RwLock, but
/// this could be swapped out with, e.g. a channel Sender/Receiver pair
/// using an actor model.
#[derive(From)]
pub struct ConductorHandleImpl<DS: DnaStore + 'static>(RwLock<Conductor<DS>>, KeystoreSender);

#[async_trait::async_trait]
impl<DS: DnaStore + 'static> ConductorHandleT for ConductorHandleImpl<DS> {
    /// Check that shutdown has not been called
    async fn check_running(&self) -> ConductorResult<()> {
        self.0.read().await.check_running()
    }

    async fn add_admin_interfaces_via_handle(
        &self,
        handle: ConductorHandle,
        configs: Vec<AdminInterfaceConfig>,
    ) -> ConductorResult<()> {
        let mut lock = self.0.write().await;
        lock.add_admin_interfaces_via_handle(handle, configs).await
    }

    async fn install_dna(&self, dna: DnaFile) -> ConductorResult<()> {
        {
            self.0.write().await.put_wasm(dna.clone()).await?;
        }
        Ok(self.0.write().await.dna_store_mut().add(dna)?)
    }

    async fn list_dnas(&self) -> ConductorResult<Vec<DnaHash>> {
        Ok(self.0.read().await.dna_store().list())
    }

    async fn get_dna(&self, hash: DnaHash) -> Option<DnaFile> {
        self.0.read().await.dna_store().get(hash)
    }

    async fn invoke_zome(
        &self,
        invocation: ZomeInvocation,
<<<<<<< HEAD
    ) -> ConductorApiResult<ZomeInvocationResponse> {
        // FIXME: D-01058: We are holding this read lock for
        // the entire call to invoke_zome and blocking
        // any writes to the conductor
=======
    ) -> ConductorApiResult<ZomeInvocationResult> {
>>>>>>> cb0b685f
        let lock = self.0.read().await;
        debug!(cell_id = ?invocation.cell_id);
        let cell: &Cell = lock.cell_by_id(&invocation.cell_id)?;
        cell.invoke_zome(invocation).await.map_err(Into::into)
    }

    async fn autonomic_cue(&self, cue: AutonomicCue, cell_id: &CellId) -> ConductorApiResult<()> {
        let lock = self.0.write().await;
        let cell = lock.cell_by_id(cell_id)?;
        let _ = cell.handle_autonomic_process(cue.into()).await;
        Ok(())
    }

    async fn get_wait_handle(&self) -> Option<TaskManagerRunHandle> {
        self.0.write().await.get_wait_handle()
    }

    async fn get_arbitrary_admin_websocket_port(&self) -> Option<u16> {
        self.0.read().await.get_arbitrary_admin_websocket_port()
    }

    async fn shutdown(&self) {
        self.0.write().await.shutdown()
    }

    fn keystore(&self) -> &KeystoreSender {
        &self.1
    }

    async fn create_cells(
        &self,
        cells: Vec<CellId>,
        handle: ConductorHandle,
    ) -> ConductorResult<()> {
        let mut lock = self.0.write().await;
        lock.create_cells(cells, handle).await?;
        Ok(())
    }

    #[cfg(test)]
    async fn get_cell_env(&self, cell_id: &CellId) -> ConductorApiResult<Environment> {
        let lock = self.0.read().await;
        let cell = lock.cell_by_id(cell_id)?;
        Ok(cell.state_env())
    }
}<|MERGE_RESOLUTION|>--- conflicted
+++ resolved
@@ -62,7 +62,7 @@
 use tracing::*;
 
 #[cfg(test)]
-use holochain_state::env::Environment;
+use holochain_state::env::EnvironmentWrite;
 
 /// A handle to the Conductor that can easily be passed around and cheaply cloned
 pub type ConductorHandle = Arc<dyn ConductorHandleT>;
@@ -126,7 +126,7 @@
 
     // HACK: remove when B-01593 lands
     #[cfg(test)]
-    async fn get_cell_env(&self, cell_id: &CellId) -> ConductorApiResult<Environment>;
+    async fn get_cell_env(&self, cell_id: &CellId) -> ConductorApiResult<EnvironmentWrite>;
 }
 
 /// The current "production" implementation of a ConductorHandle.
@@ -173,14 +173,10 @@
     async fn invoke_zome(
         &self,
         invocation: ZomeInvocation,
-<<<<<<< HEAD
-    ) -> ConductorApiResult<ZomeInvocationResponse> {
+    ) -> ConductorApiResult<ZomeInvocationResult> {
         // FIXME: D-01058: We are holding this read lock for
         // the entire call to invoke_zome and blocking
         // any writes to the conductor
-=======
-    ) -> ConductorApiResult<ZomeInvocationResult> {
->>>>>>> cb0b685f
         let lock = self.0.read().await;
         debug!(cell_id = ?invocation.cell_id);
         let cell: &Cell = lock.cell_by_id(&invocation.cell_id)?;
@@ -221,7 +217,7 @@
     }
 
     #[cfg(test)]
-    async fn get_cell_env(&self, cell_id: &CellId) -> ConductorApiResult<Environment> {
+    async fn get_cell_env(&self, cell_id: &CellId) -> ConductorApiResult<EnvironmentWrite> {
         let lock = self.0.read().await;
         let cell = lock.cell_by_id(cell_id)?;
         Ok(cell.state_env())
