<<<<<<< HEAD
use crate::core::ribosome::{ZomeInvocation, ZomeInvocationResponse};
=======
use super::{api::CellConductorApiT, ConductorHandle};
>>>>>>> e5453626
use crate::{
    conductor::{
        api::{error::ConductorApiResult, CellConductorApi},
        cell::error::CellResult,
    },
<<<<<<< HEAD
    core::ribosome::wasm_ribosome::WasmRibosome,
=======
    core::{
        ribosome::WasmRibosome,
        workflow::{run_workflow, InvokeZomeWorkflow, InvokeZomeWorkspace, ZomeInvocationResult},
    },
>>>>>>> e5453626
};
use error::CellError;
use holo_hash::*;
<<<<<<< HEAD
use holochain_state::env::Environment;
use holochain_types::{autonomic::AutonomicProcess, cell::CellId, shims::*};
use std::hash::{Hash, Hasher};
=======
use holochain_keystore::KeystoreSender;
use holochain_state::{
    env::{EnvironmentKind, EnvironmentWrite},
    prelude::*,
};
use holochain_types::{
    autonomic::AutonomicProcess, cell::CellId, nucleus::ZomeInvocation, shims::*,
};
use std::{
    hash::{Hash, Hasher},
    path::Path,
};
>>>>>>> e5453626

pub mod error;

impl Hash for Cell {
    fn hash<H>(&self, state: &mut H)
    where
        H: Hasher,
    {
        self.id.hash(state);
    }
}

impl PartialEq for Cell {
    fn eq(&self, other: &Self) -> bool {
        self.id == other.id
    }
}

/// A Cell is a grouping of the resources necessary to run workflows
/// on behalf of an agent. It does not have a lifetime of its own aside
/// from the lifetimes of the resources which it holds references to.
/// Any work it does is through running a workflow, passing references to
/// the resources needed to complete that workflow.
///
/// The [Conductor] manages a collection of Cells, and will call functions
/// on the Cell when a Conductor API method is called (either a
/// [CellConductorApi] or an [AppInterfaceApi])
pub struct Cell {
    id: CellId,
    conductor_api: CellConductorApi,
    state_env: EnvironmentWrite,
}

impl Cell {
    pub fn create<P: AsRef<Path>>(
        id: CellId,
        conductor_handle: ConductorHandle,
        env_path: P,
        keystore: KeystoreSender,
    ) -> CellResult<Self> {
        let conductor_api = CellConductorApi::new(conductor_handle, id.clone());
        let state_env = EnvironmentWrite::new(
            env_path.as_ref(),
            EnvironmentKind::Cell(id.clone()),
            keystore,
        )?;
        Ok(Self {
            id,
            conductor_api,
            state_env,
        })
    }

    fn dna_hash(&self) -> &DnaHash {
        &self.id.dna_hash()
    }

    #[allow(dead_code)]
    fn agent_pubkey(&self) -> &AgentPubKey {
        &self.id.agent_pubkey()
    }

    /// Entry point for incoming messages from the network that need to be handled
    pub async fn handle_network_message(
        &self,
        _msg: Lib3hToClient,
    ) -> CellResult<Option<Lib3hToClientResponse>> {
        unimplemented!()
    }

    /// When the Conductor determines that it's time to execute some [AutonomicProcess],
    /// whether scheduled or through an [AutonomicCue], this function gets called
    pub async fn handle_autonomic_process(&self, process: AutonomicProcess) -> CellResult<()> {
        match process {
            AutonomicProcess::SlowHeal => unimplemented!(),
            AutonomicProcess::HealthCheck => unimplemented!(),
        }
    }

    /// Function called by the Conductor
    pub async fn invoke_zome(
        &self,
        invocation: ZomeInvocation,
    ) -> ConductorApiResult<ZomeInvocationResult> {
        let arc = self.state_env();
        let env = arc.guard().await;
        let reader = env.reader()?;
        let workflow = InvokeZomeWorkflow {
            ribosome: self.get_ribosome().await?,
            invocation,
        };
        let workspace = InvokeZomeWorkspace::new(&reader, &env)?;
        Ok(run_workflow(self.state_env(), workflow, workspace)
            .await
            .map_err(Box::new)?)
    }

    // TODO: reevaluate once Workflows are fully implemented (after B-01567)
    pub(crate) async fn get_ribosome(&self) -> CellResult<WasmRibosome> {
        match self.conductor_api.get_dna(self.dna_hash().clone()).await {
            Some(dna) => Ok(WasmRibosome::new(dna)),
            None => Err(CellError::DnaMissing),
        }
    }

    // TODO: reevaluate once Workflows are fully implemented (after B-01567)
    pub(crate) fn state_env(&self) -> EnvironmentWrite {
        self.state_env.clone()
    }
}

////////////////////////////////////////////////////////////////////////////////////
// The following is a sketch from the skunkworx phase, and can probably be removed

// These are possibly composable traits that describe how to get a resource,
// so instead of explicitly building resources, we can downcast a Cell to exactly
// the right set of resource getter traits
trait NetSend {
    fn network_send(&self, msg: Lib3hClientProtocol) -> Result<(), NetError>;
}

#[allow(dead_code)]
/// TODO - this is a shim until we need a real NetError
enum NetError {}<|MERGE_RESOLUTION|>--- conflicted
+++ resolved
@@ -1,42 +1,16 @@
-<<<<<<< HEAD
 use crate::core::ribosome::{ZomeInvocation, ZomeInvocationResponse};
-=======
-use super::{api::CellConductorApiT, ConductorHandle};
->>>>>>> e5453626
 use crate::{
     conductor::{
         api::{error::ConductorApiResult, CellConductorApi},
         cell::error::CellResult,
     },
-<<<<<<< HEAD
     core::ribosome::wasm_ribosome::WasmRibosome,
-=======
-    core::{
-        ribosome::WasmRibosome,
-        workflow::{run_workflow, InvokeZomeWorkflow, InvokeZomeWorkspace, ZomeInvocationResult},
-    },
->>>>>>> e5453626
 };
 use error::CellError;
 use holo_hash::*;
-<<<<<<< HEAD
 use holochain_state::env::Environment;
 use holochain_types::{autonomic::AutonomicProcess, cell::CellId, shims::*};
 use std::hash::{Hash, Hasher};
-=======
-use holochain_keystore::KeystoreSender;
-use holochain_state::{
-    env::{EnvironmentKind, EnvironmentWrite},
-    prelude::*,
-};
-use holochain_types::{
-    autonomic::AutonomicProcess, cell::CellId, nucleus::ZomeInvocation, shims::*,
-};
-use std::{
-    hash::{Hash, Hasher},
-    path::Path,
-};
->>>>>>> e5453626
 
 pub mod error;
 
