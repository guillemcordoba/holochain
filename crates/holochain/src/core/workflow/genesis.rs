/// Genesis Workflow: Initialize the source chain with the initial entries:
/// - Dna
/// - AgentValidationPkg
/// - AgentId
///
/// FIXME: understand the details of actually getting the DNA
/// FIXME: creating entries in the config db
use super::{
    error::{WorkflowError, WorkflowResult},
    WorkflowCaller, WorkflowEffects, WorkflowTriggers,
};
use crate::{conductor::api::CellConductorApiT, core::state::workspace::GenesisWorkspace};
use futures::future::FutureExt;
use holochain_state::{env::EnvironmentRo, prelude::*};
use holochain_types::{chain_header::ChainHeader, dna::Dna, entry::Entry, header, prelude::*};
use must_future::MustBoxFuture;

pub struct GenesisWorkflow<Api: CellConductorApiT> {
    api: Api,
    dna: Dna,
    agent_pubkey: AgentPubKey,
}

impl<'env, Api: CellConductorApiT + Send + Sync + 'env> WorkflowCaller<'env>
    for GenesisWorkflow<Api>
{
    type Output = ();
    type Workspace = GenesisWorkspace<'env>;
    type Triggers = ();

    fn workflow(
        self,
        // environment: &'env EnvironmentRo,
        mut workspace: Self::Workspace,
    ) -> MustBoxFuture<'env, WorkflowResult<'env, Self::Output, Self>> {
        async {
            let Self {
                api,
                dna,
                agent_pubkey,
            } = self;
            // TODO: this is a placeholder for a real DPKI request to show intent
            if api
                .dpki_request("is_agent_pubkey_valid".into(), agent_pubkey.to_string())
                .await?
                == "INVALID"
            {
                return Err(WorkflowError::AgentInvalid(agent_pubkey.clone()));
            }
            // let env = environment.guard().await;
            // let mut workspace = GenesisWorkspace::new(&env.reader()?, &env)?;

            // workspace
            //     .source_chain
            //     .put(todo!("construct DNA header"), None)
            //     .await?;
            // workspace
            //     .source_chain
            //     .put(
            //         todo!("construct AgentPubKey header"),
            //         Some(todo!("construct entry")),
            //     )
            //     .await?;

            let fx = WorkflowEffects {
                workspace,
                signals: Default::default(),
                callbacks: Default::default(),
                triggers: (),
                __lifetime: Default::default(),
            };
            let result = ();

            Ok((result, fx))
        }
        .boxed()
        .into()
    }
}

#[cfg(test)]
mod tests {

    use super::GenesisWorkflow;
    use crate::core::workflow::caller::{run_workflow_5, WorkflowCaller};
    use crate::{
        conductor::api::MockCellConductorApi,
        core::{
            state::{
                source_chain::SourceChain,
                workspace::{GenesisWorkspace, Workspace},
            },
            workflow::error::WorkflowError,
        },
    };
    use fallible_iterator::FallibleIterator;
    use holochain_state::{env::*, test_utils::test_cell_env};
    use holochain_types::{
        chain_header::ChainHeader,
        header, observability,
        test_utils::{fake_agent_pubkey_1, fake_dna},
    };

    #[tokio::test(threaded_scheduler)]
    async fn genesis_initializes_source_chain() -> Result<(), anyhow::Error> {
        observability::test_run()?;
        let arc = test_cell_env().await;
        let env = arc.guard().await;
        let dbs = arc.dbs().await;
        let dna = fake_dna("a");
        let agent_pubkey = fake_agent_pubkey_1();

        {
            let reader = env.reader()?;
            let workspace = GenesisWorkspace::new(&reader, &dbs)?;
            let mut api = MockCellConductorApi::new();
            api.expect_sync_dpki_request()
                .returning(|_, _| Ok("mocked dpki request response".to_string()));
<<<<<<< HEAD
            let workflow = GenesisWorkflow {
                api,
                dna: dna.clone(),
                agent_pubkey: agent_pubkey.clone(),
            };
            let _: () = run_workflow_5(workflow, arc.clone(), workspace).await?;
            // let writer = env.writer()?;
            // fx.workspace.commit_txn(writer)?;
=======
            let fx = genesis(workspace, api, dna.clone(), agent_pubkey.clone()).await?;
            let writer = env.writer_unmanaged()?;
            fx.workspace.commit_txn(writer)?;
>>>>>>> 66148cb3
        }

        env.with_reader(|reader| {
            let source_chain = SourceChain::new(&reader, &dbs)?;
            assert_eq!(source_chain.agent_pubkey()?, agent_pubkey);
            source_chain.chain_head().expect("chain head should be set");
            let hashes: Vec<_> = source_chain
                .iter_back()
                .map(|h| {
                    Ok(match h.header() {
                        ChainHeader::Dna(header::Dna { .. }) => "Dna",
                        ChainHeader::LinkAdd(header::LinkAdd { .. }) => "LinkAdd",
                        ChainHeader::LinkRemove(header::LinkRemove { .. }) => "LinkRemove",
                        ChainHeader::EntryDelete(header::EntryDelete { .. }) => "EntryDelete",
                        ChainHeader::ChainClose(header::ChainClose { .. }) => "ChainClose",
                        ChainHeader::ChainOpen(header::ChainOpen { .. }) => "ChainOpen",
                        ChainHeader::EntryCreate(header::EntryCreate { .. }) => "EntryCreate",
                        ChainHeader::EntryUpdate(header::EntryUpdate { .. }) => "EntryUpdate",
                    })
                })
                .collect()
                .unwrap();
            assert_eq!(hashes, vec!["EntryCreate", "Dna"]);
            Result::<_, WorkflowError>::Ok(())
        })?;
        Ok(())
    }
}

/* TODO: make doc-able

Called from:

 - Conductor upon first ACTIVATION of an installed DNA (trace: follow)



Parameters (expected types/structures):

- DNA hash to pull from path to file (or HCHC [FUTURE] )

- AgentID [SEEDLING] (already registered in DeepKey [LEAPFROG])

- Membrane Access Payload (optional invitation code / to validate agent join) [possible for LEAPFROG]



Data X (data & structure) from Store Y:

- Get DNA from HCHC by DNA hash

- or Get DNA from filesystem by filename



----

Functions / Workflows:

- check that agent key is valid [MOCKED dpki] (via real dpki [LEAPFROG])

- retrieve DNA from file path [in the future from HCHC]

- initialize lmdb environment and dbs, save to conductor runtime config.

- commit DNA entry (w/ special enum header with NULL  prev_header)

- commit CapToken Grant for author (agent key) (w/ normal header)



    fn commit_DNA

    fn produce_header



Examples / Tests / Acceptance Criteria:

- check hash of DNA =



----



Persisted X Changes to Store Y (data & structure):

- source chain HEAD 2 new headers

- CAS commit headers and genesis entries: DNA & Author Capabilities Grant (Agent Key)



- bootstrapped peers from attempt to publish key and join network



Spawned Tasks (don't wait for result -signals/log/tracing=follow):

- ZomeCall:init (for processing app initialization with bridges & networking)

- DHT transforms of genesis entries in CAS



Returned Results (type & structure):

- None
*/<|MERGE_RESOLUTION|>--- conflicted
+++ resolved
@@ -116,20 +116,12 @@
             let mut api = MockCellConductorApi::new();
             api.expect_sync_dpki_request()
                 .returning(|_, _| Ok("mocked dpki request response".to_string()));
-<<<<<<< HEAD
             let workflow = GenesisWorkflow {
                 api,
                 dna: dna.clone(),
                 agent_pubkey: agent_pubkey.clone(),
             };
             let _: () = run_workflow_5(workflow, arc.clone(), workspace).await?;
-            // let writer = env.writer()?;
-            // fx.workspace.commit_txn(writer)?;
-=======
-            let fx = genesis(workspace, api, dna.clone(), agent_pubkey.clone()).await?;
-            let writer = env.writer_unmanaged()?;
-            fx.workspace.commit_txn(writer)?;
->>>>>>> 66148cb3
         }
 
         env.with_reader(|reader| {
