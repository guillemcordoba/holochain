--- conflicted
+++ resolved
@@ -2,11 +2,8 @@
     app_validation_workflow,
     error::{WorkflowError, WorkflowResult},
 };
-<<<<<<< HEAD
-=======
 use crate::conductor::interface::SignalBroadcaster;
 use crate::core::ribosome::ZomeCallInvocation;
->>>>>>> 4714fbdd
 use crate::core::ribosome::{error::RibosomeError, ZomesToInvoke};
 use crate::core::ribosome::{error::RibosomeResult, RibosomeT, ZomeCallHostAccess};
 use crate::core::state::source_chain::SourceChainError;
@@ -65,20 +62,9 @@
     mut trigger_produce_dht_ops: TriggerSender,
 ) -> WorkflowResult<ZomeCallInvocationResult> {
     let workspace_lock = CallZomeWorkspaceLock::new(workspace);
-<<<<<<< HEAD
-    let result = call_zome_workflow_inner(
-        workspace_lock.clone(),
-        network,
-        keystore,
-        conductor_api,
-        args,
-    )
-    .await?;
-=======
     let result =
         call_zome_workflow_inner(workspace_lock.clone(), network, keystore, signal_tx, args)
             .await?;
->>>>>>> 4714fbdd
 
     // --- END OF WORKFLOW, BEGIN FINISHER BOILERPLATE ---
 
@@ -98,11 +84,7 @@
     workspace_lock: CallZomeWorkspaceLock,
     network: HolochainP2pCell,
     keystore: KeystoreSender,
-<<<<<<< HEAD
-    conductor_api: impl CellConductorApiT,
-=======
     signal_tx: SignalBroadcaster,
->>>>>>> 4714fbdd
     args: CallZomeWorkflowArgs<Ribosome>,
 ) -> WorkflowResult<ZomeCallInvocationResult> {
     let CallZomeWorkflowArgs {
@@ -389,9 +371,6 @@
             invocation,
             ribosome,
         };
-<<<<<<< HEAD
-        call_zome_workflow_inner(workspace.into(), network, keystore, conductor_api, args).await
-=======
         call_zome_workflow_inner(
             workspace.into(),
             network,
@@ -400,7 +379,6 @@
             args,
         )
         .await
->>>>>>> 4714fbdd
     }
 
     // 1.  Check if there is a Capability token secret in the parameters.
