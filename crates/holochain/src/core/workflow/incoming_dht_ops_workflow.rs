//! The workflow and queue consumer for DhtOp integration

use super::error::WorkflowResult;
use crate::core::{
    queue_consumer::TriggerSender,
    state::{
        dht_op_integration::{IntegratedDhtOpsStore, IntegrationLimboStore},
        validation_db::{ValidationLimboStatus, ValidationLimboStore, ValidationLimboValue},
        workspace::{Workspace, WorkspaceResult},
    },
};
use holo_hash::DhtOpHash;
use holochain_state::{
    buffer::BufferedStore,
    buffer::KvBufFresh,
    db::{INTEGRATED_DHT_OPS, INTEGRATION_LIMBO},
    env::EnvironmentWrite,
    error::DatabaseResult,
    prelude::{EnvironmentRead, GetDb, ReadManager, Writer},
};
use holochain_types::Timestamp;
<<<<<<< HEAD
use tracing::*;
=======
use tracing::instrument;
>>>>>>> c162e783

#[cfg(test)]
mod test;

#[instrument(skip(state_env, sys_validation_trigger, ops))]
pub async fn incoming_dht_ops_workflow(
    state_env: &EnvironmentWrite,
    mut sys_validation_trigger: TriggerSender,
    ops: Vec<(holo_hash::DhtOpHash, holochain_types::dht_op::DhtOp)>,
) -> WorkflowResult<()> {
    // set up our workspace
    let env_ref = state_env.guard().await;
    let _reader = env_ref.reader()?;
    let mut workspace = IncomingDhtOpsWorkspace::new(state_env.clone().into(), &env_ref)?;

    // add incoming ops to the validation limbo
    for (hash, op) in ops {
        let basis = op.dht_basis().await;
        let vlv = ValidationLimboValue {
            status: ValidationLimboStatus::Pending,
            op,
            basis,
            time_added: Timestamp::now(),
            last_try: None,
            num_tries: 0,
        };
<<<<<<< HEAD
        if !workspace.op_exists(&hash)? {
            debug!(?vlv.op);
            workspace.validation_limbo.put(hash, vlv)?;
=======
        if !workspace.op_exists(&hash).await? {
            workspace.validation_limbo.put(hash, vqv)?;
>>>>>>> c162e783
        }
    }

    // commit our transaction
    let writer: crate::core::queue_consumer::OneshotWriter = state_env.clone().into();

    writer
        .with_writer(|writer| Ok(workspace.flush_to_txn(writer)?))
        .await?;

    // trigger validation of queued ops
    sys_validation_trigger.trigger();

    Ok(())
}

#[allow(missing_docs)]
pub struct IncomingDhtOpsWorkspace {
    pub integration_limbo: IntegrationLimboStore,
    pub integrated_dht_ops: IntegratedDhtOpsStore,
    pub validation_limbo: ValidationLimboStore,
}

impl Workspace for IncomingDhtOpsWorkspace {
    fn flush_to_txn(self, writer: &mut Writer) -> WorkspaceResult<()> {
        self.validation_limbo.0.flush_to_txn(writer)?;
        Ok(())
    }
}

impl IncomingDhtOpsWorkspace {
    pub fn new(env: EnvironmentRead, dbs: &impl GetDb) -> WorkspaceResult<Self> {
        let db = dbs.get_db(&*INTEGRATED_DHT_OPS)?;
        let integrated_dht_ops = KvBufFresh::new(env.clone(), db);

        let db = dbs.get_db(&*INTEGRATION_LIMBO)?;
        let integration_limbo = KvBufFresh::new(env.clone(), db);

        let validation_limbo = ValidationLimboStore::new(env, dbs)?;

        Ok(Self {
            integration_limbo,
            integrated_dht_ops,
            validation_limbo,
        })
    }

    pub async fn op_exists(&self, hash: &DhtOpHash) -> DatabaseResult<bool> {
        Ok(self.integrated_dht_ops.contains(&hash).await?
            || self.integration_limbo.contains(&hash).await?
            || self.validation_limbo.contains(&hash).await?)
    }
}<|MERGE_RESOLUTION|>--- conflicted
+++ resolved
@@ -19,11 +19,7 @@
     prelude::{EnvironmentRead, GetDb, ReadManager, Writer},
 };
 use holochain_types::Timestamp;
-<<<<<<< HEAD
-use tracing::*;
-=======
 use tracing::instrument;
->>>>>>> c162e783
 
 #[cfg(test)]
 mod test;
@@ -50,14 +46,8 @@
             last_try: None,
             num_tries: 0,
         };
-<<<<<<< HEAD
-        if !workspace.op_exists(&hash)? {
-            debug!(?vlv.op);
+        if !workspace.op_exists(&hash).await? {
             workspace.validation_limbo.put(hash, vlv)?;
-=======
-        if !workspace.op_exists(&hash).await? {
-            workspace.validation_limbo.put(hash, vqv)?;
->>>>>>> c162e783
         }
     }
 
