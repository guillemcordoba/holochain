--- conflicted
+++ resolved
@@ -544,20 +544,13 @@
 
                     // Get from author
                     let agent_id = element.header().author().clone();
-<<<<<<< HEAD
-                    let header_hash = element.header_address().clone();
-                    let header_seq = element.header().header_seq();
+                    let header_hashed = element.header_hashed();
                     Ok(cascade
-                        .get_validation_package(agent_id, header_seq, header_hash)
-=======
-                    let header_hashed = element.header_hashed();
-                    cascade
                         .get_validation_package(
                             agent_id,
                             header_hashed,
                             entry_def.required_validation_type,
                         )
->>>>>>> 618586d4
                         .await?
                         .map(ValidationPackage::new))
                     // TODO: Fallback to gossiper if author is unavailable
@@ -572,15 +565,18 @@
                             None => lock.cascade(network.clone()),
                         };
                         let agent_id = element.header().author().clone();
-                        let header_hash = element.header_address().clone();
-                        let header_seq = element.header().header_seq();
+                        let header_hashed = element.header_hashed();
                         cascade
-                            .get_validation_package(agent_id, header_seq, header_hash)
+                            .get_validation_package(
+                                agent_id,
+                                header_hashed,
+                                entry_def.required_validation_type,
+                            )
                             .await?
                             .map(ValidationPackage::new)
                     };
                     // TODO: Fallback to gossiper
-                    // TODO: Fallback to callback
+                    // Fallback to callback
                     match &validation_package {
                         Some(_) => Ok(validation_package),
                         None => {
