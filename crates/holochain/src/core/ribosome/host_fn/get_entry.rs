--- conflicted
+++ resolved
@@ -23,10 +23,6 @@
     let call =
         |workspace: &'a mut CallZomeWorkspace| -> MustBoxFuture<'a, CascadeResult<Option<Entry>>> {
             async move {
-<<<<<<< HEAD
-                let cascade = workspace.cascade(network);
-                Ok(cascade.dht_get(&hash).await?.map(|e| e.into_content()))
-=======
                 let mut cascade = workspace.cascade(network);
                 // safe block on
                 let maybe_entry = cascade
@@ -34,7 +30,6 @@
                     .await?
                     .and_then(|e| e.into_inner().1);
                 Ok(maybe_entry)
->>>>>>> a3fbfb85
             }
             .boxed()
             .into()
