--- conflicted
+++ resolved
@@ -12,13 +12,7 @@
 
 #[derive(Clone)]
 pub struct InitInvocation {
-<<<<<<< HEAD
-    // @todo InitWorkspace?
-    pub workspace: UnsafeInvokeZomeWorkspace,
-    pub dna_def: DnaDef,
-=======
     dna_def: DnaDef,
->>>>>>> 033ec8e1
 }
 
 fixturator!(
