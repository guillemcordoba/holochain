--- conflicted
+++ resolved
@@ -12,17 +12,11 @@
 use holochain_types::{
     element::{ChainElement, WireElement},
     fixt::*,
-<<<<<<< HEAD
-    header::EntryType,
     metadata::TimedHeaderHash,
-    observability, Header, HeaderHashed, Timestamp,
-};
-use maplit::btreeset;
-=======
-    observability, HeaderHashed,
+    observability, HeaderHashed, Timestamp,
 };
 use holochain_zome_types::header::*;
->>>>>>> 95df217d
+use maplit::btreeset;
 use std::collections::BTreeMap;
 use std::convert::TryInto;
 use tokio::{sync::oneshot, task::JoinHandle};
