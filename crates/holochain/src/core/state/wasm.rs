--- conflicted
+++ resolved
@@ -16,22 +16,7 @@
     }
 
     pub async fn get(&self, wasm_hash: &WasmHash) -> DatabaseResult<Option<DnaWasmHashed>> {
-<<<<<<< HEAD
-        self.0.get(wasm_hash).await
-=======
-        match self.wasm.get(&wasm_hash.clone().into())? {
-            None => Ok(None),
-            Some(wasm) => {
-                let wasm = fatal_db_hash_construction_check!(
-                    "WasmBuf::get",
-                    wasm_hash,
-                    DnaWasmHashed::with_data(wasm).await,
-                );
-                fatal_db_hash_integrity_check!("WasmBuf::get", wasm_hash, wasm.as_hash());
-                Ok(Some(wasm))
-            }
-        }
->>>>>>> 3f31bbad
+        self.0.get(&wasm_hash.clone().into()).await
     }
 
     pub fn put(&mut self, v: DnaWasmHashed) {
