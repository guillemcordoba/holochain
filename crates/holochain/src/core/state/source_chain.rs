--- conflicted
+++ resolved
@@ -219,13 +219,8 @@
     #[tokio::test(threaded_scheduler)]
     async fn test_get_cap_grant() -> SourceChainResult<()> {
         let arc = test_cell_env();
-<<<<<<< HEAD
         let env = arc.guard();
-        let access = CapAccess::transferable();
-=======
-        let env = arc.guard().await;
         let access = CapAccess::from(CapSecretFixturator::new(Unpredictable).next().unwrap());
->>>>>>> 285fd731
         let secret = access.secret().unwrap();
         let curry = CurryPayloadsFixturator::new(Empty).next().unwrap();
         let grant = ZomeCallCapGrant::new("tag".into(), access.clone(), HashSet::new(), curry);
@@ -267,13 +262,8 @@
     #[tokio::test(threaded_scheduler)]
     async fn test_get_cap_claim() -> SourceChainResult<()> {
         let arc = test_cell_env();
-<<<<<<< HEAD
         let env = arc.guard();
-        let secret = CapSecret::random();
-=======
-        let env = arc.guard().await;
         let secret = CapSecretFixturator::new(Unpredictable).next().unwrap();
->>>>>>> 285fd731
         let agent_pubkey = fake_agent_pubkey_1().into();
         let claim = CapClaim::new("tag".into(), agent_pubkey, secret.clone());
         {
