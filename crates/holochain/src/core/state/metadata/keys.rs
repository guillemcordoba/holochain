use super::*;
use holo_hash::HOLO_HASH_FULL_LEN;
pub(super) use misc::*;

mod misc;

/// Some keys do not store an array of bytes
/// so can not impl AsRef<[u8]>.
/// This is the key type for those keys to impl into
#[derive(
    Ord,
    PartialOrd,
    Eq,
    PartialEq,
    derive_more::Into,
    derive_more::From,
    derive_more::AsRef,
    Clone,
    Debug,
)]
#[as_ref(forward)]
pub struct BytesKey(pub Vec<u8>);

/// The value stored in the links meta db
#[derive(Debug, Hash, PartialEq, Eq, Clone, Serialize, Deserialize)]
pub struct LinkMetaVal {
    /// Hash of the [CreateLink] [Header] that created this link
    pub link_add_hash: HeaderHash,
    /// The [Entry] being linked to
    pub target: EntryHash,
    /// When the link was added
    pub timestamp: Timestamp,
    /// The [ZomePosition] of the zome this link belongs to
    pub zome_id: ZomeId,
    /// A tag used to find this link
    pub tag: LinkTag,
}

/// Key for the LinkMeta database.
///
/// Constructed so that links can be queried by a prefix match
/// on the key.
/// Must provide `tag` and `link_add_hash` for inserts,
/// but both are optional for gets.
#[derive(Debug, Eq, PartialEq, Clone)]
pub enum LinkMetaKey<'a> {
    /// Search for all links on a base
    Base(&'a EntryHash),
    /// Search for all links on a base, for a zome
    BaseZome(&'a EntryHash, ZomeId),
    /// Search for all links on a base, for a zome and with a tag
    BaseZomeTag(&'a EntryHash, ZomeId, &'a LinkTag),
    /// This will match only the link created with a certain [CreateLink] hash
    Full(&'a EntryHash, ZomeId, &'a LinkTag, &'a HeaderHash),
}

pub(super) type SysMetaKey = AnyDhtHash;

/// Values of [Header]s stored by the sys meta db
#[derive(Debug, Hash, PartialEq, Eq, Ord, PartialOrd, Clone, Serialize, Deserialize)]
pub enum SysMetaVal {
    /// A header that results in a new entry
    /// Either a [Create] or [Update]
    NewEntry(TimedHeaderHash),
    /// An [Update] [Header]
    Update(TimedHeaderHash),
    /// An [Header::Delete]
    Delete(TimedHeaderHash),
    /// Activity on an agent's public key
    Activity(TimedHeaderHash),
    /// Link remove on link add
    DeleteLink(TimedHeaderHash),
    /// Custom Validation Package
    CustomPackage(HeaderHash),
}

// #[derive(Debug, PartialEq, Eq, Clone, Serialize, Deserialize)]
/// Subset of headers for the sys meta db
pub(super) enum EntryHeader {
    NewEntry(Header),
    Update(Header),
    Delete(Header),
}

/// To allow partial matching of all chain items on
/// an agents key, a chain sequence position and
/// a specific header we use this enum in a similar way to
/// the [LinkMetaKey]
#[derive(Debug, PartialEq, Eq, Clone)]
pub enum ChainItemKey {
    /// Match all headers on this agents key
    Agent(AgentPubKey),
    /// Match all headers on this agents key at this sequence number
    AgentStatus(AgentPubKey, ValidationStatus),
    /// Match all headers on this agents key at this sequence number
    AgentStatusSequence(AgentPubKey, ValidationStatus, u32),
    /// Match a specific header at this key / sequence number
    Full(AgentPubKey, ValidationStatus, u32, HeaderHash),
}

impl LinkMetaVal {
    /// Turn into a zome friendly type
    pub fn into_link(self) -> holochain_zome_types::link::Link {
        let timestamp: chrono::DateTime<chrono::Utc> = self.timestamp.into();
        holochain_zome_types::link::Link {
            target: self.target,
            timestamp: timestamp.into(),
            tag: self.tag,
            create_link_hash: self.link_add_hash,
        }
    }
}

impl LinkMetaVal {
    /// Create a new Link for the link meta db
    pub fn new(
        link_add_hash: HeaderHash,
        target: EntryHash,
        timestamp: Timestamp,
        zome_id: ZomeId,
        tag: LinkTag,
    ) -> Self {
        Self {
            link_add_hash,
            target,
            timestamp,
            zome_id,
            tag,
        }
    }
}

impl BufKey for BytesKey {
    fn from_key_bytes_or_friendly_panic(bytes: &[u8]) -> Self {
        bytes.into()
    }
}

impl EntryHeader {
    pub(super) fn into_hash(self) -> Result<TimedHeaderHash, SerializedBytesError> {
        let header = match self {
            EntryHeader::NewEntry(h) | EntryHeader::Update(h) | EntryHeader::Delete(h) => h,
        };
        let (header, header_hash): (Header, HeaderHash) =
            HeaderHashed::from_content_sync(header).into();
        Ok(TimedHeaderHash {
            timestamp: header.timestamp().into(),
            header_hash,
        })
    }
}

impl<'a> LinkMetaKey<'a> {
    /// Return the base of this key
    pub fn base(&self) -> &EntryHash {
        use LinkMetaKey::*;
        match self {
            Base(b) | BaseZome(b, _) | BaseZomeTag(b, _, _) | Full(b, _, _, _) => b,
        }
    }
}

impl From<&LinkMetaKey<'_>> for BytesKey {
    fn from(key: &LinkMetaKey<'_>) -> Self {
        use LinkMetaKey::*;
        match key {
            Base(base) => base.as_ref().to_vec(),
            BaseZome(base, zome) => [base.as_ref(), &[u8::from(*zome)]].concat(),
            BaseZomeTag(base, zome, tag) => {
                [base.as_ref(), &[u8::from(*zome)], tag.as_ref()].concat()
            }
            Full(base, zome, tag, link) => [
                base.as_ref(),
                &[u8::from(*zome)],
                tag.as_ref(),
                link.as_ref(),
            ]
            .concat(),
        }
        .into()
    }
}

impl ChainItemKey {
    /// Create a new chain item key from a header and a validation status
    pub fn new(h: &Header, status: ValidationStatus) -> Self {
        ChainItemKey::Full(
            h.author().clone(),
            status,
            h.header_seq(),
            HeaderHash::with_data_sync(h),
        )
    }
}

impl From<LinkMetaKey<'_>> for BytesKey {
    fn from(key: LinkMetaKey<'_>) -> Self {
        (&key).into()
    }
}

impl From<SysMetaVal> for HeaderHash {
    fn from(v: SysMetaVal) -> Self {
        match v {
            SysMetaVal::NewEntry(h)
            | SysMetaVal::Update(h)
            | SysMetaVal::Delete(h)
            | SysMetaVal::DeleteLink(h)
            | SysMetaVal::Activity(h) => h.header_hash,
            SysMetaVal::CustomPackage(h) => h,
        }
    }
}

impl From<NewEntryHeader> for EntryHeader {
    fn from(h: NewEntryHeader) -> Self {
        EntryHeader::NewEntry(h.into())
    }
}

impl From<header::Update> for EntryHeader {
    fn from(h: header::Update) -> Self {
        EntryHeader::Update(Header::Update(h))
    }
}

impl From<header::Delete> for EntryHeader {
    fn from(h: header::Delete) -> Self {
        EntryHeader::Delete(Header::Delete(h))
    }
}

impl<'a> From<(&'a CreateLink, &'a HeaderHash)> for LinkMetaKey<'a> {
    fn from((link_add, hash): (&'a CreateLink, &'a HeaderHash)) -> Self {
        Self::Full(
            &link_add.base_address,
            link_add.zome_id,
            &link_add.tag,
            hash,
        )
    }
}

impl<'a> From<&'a WireLinkMetaKey> for LinkMetaKey<'a> {
    fn from(wire_link_meta_key: &'a WireLinkMetaKey) -> Self {
        match wire_link_meta_key {
            WireLinkMetaKey::Base(base) => Self::Base(base),
            WireLinkMetaKey::BaseZome(base, zome) => Self::BaseZome(base, *zome),
            WireLinkMetaKey::BaseZomeTag(base, zome, tag) => Self::BaseZomeTag(base, *zome, tag),
            WireLinkMetaKey::Full(base, zome, tag, link) => Self::Full(base, *zome, tag, link),
        }
    }
}

impl From<&LinkMetaKey<'_>> for WireLinkMetaKey {
    fn from(key: &LinkMetaKey) -> Self {
        match key.clone() {
            LinkMetaKey::Base(base) => Self::Base(base.clone()),
            LinkMetaKey::BaseZome(base, zome) => Self::BaseZome(base.clone(), zome),
            LinkMetaKey::BaseZomeTag(base, zome, tag) => {
                Self::BaseZomeTag(base.clone(), zome, tag.clone())
            }
            LinkMetaKey::Full(base, zome, tag, link) => {
                Self::Full(base.clone(), zome, tag.clone(), link.clone())
            }
        }
    }
}

impl From<&[u8]> for BytesKey {
    fn from(b: &[u8]) -> Self {
        Self(b.to_owned())
    }
}

impl IntoIterator for &LinkMetaKey<'_> {
    type Item = u8;
    type IntoIter = std::vec::IntoIter<Self::Item>;
    fn into_iter(self) -> Self::IntoIter {
        let b: BytesKey = self.into();
        b.0.into_iter()
    }
}

impl IntoIterator for LinkMetaKey<'_> {
    type Item = u8;
    type IntoIter = std::vec::IntoIter<Self::Item>;
    fn into_iter(self) -> Self::IntoIter {
        (&self).into_iter()
    }
}

impl<T: PrefixType> From<&LinkMetaKey<'_>> for PrefixBytesKey<T> {
    fn from(k: &LinkMetaKey) -> Self {
        PrefixBytesKey::new(k)
    }
}

impl<T: PrefixType> From<LinkMetaKey<'_>> for PrefixBytesKey<T> {
    fn from(k: LinkMetaKey) -> Self {
        (&k).into()
    }
}

impl From<ChainItemKey> for HeaderHash {
    fn from(c: ChainItemKey) -> Self {
        match c {
            ChainItemKey::Full(_, _, _, h) => h,
            _ => unreachable!("Tried to get header hash from a partial key: {:?}", c),
        }
    }
}

impl From<&ChainItemKey> for u32 {
    fn from(c: &ChainItemKey) -> Self {
        match c {
            ChainItemKey::AgentStatusSequence(_, _, s) | ChainItemKey::Full(_, _, s, _) => *s,
            _ => unreachable!("Tried to get sequence from a partial key: {:?}", c),
        }
    }
}

impl From<&ChainItemKey> for BytesKey {
    fn from(key: &ChainItemKey) -> Self {
        use byteorder::{BigEndian, WriteBytesExt};
        fn status(v: ValidationStatus) -> u8 {
            match v {
                ValidationStatus::Valid => 0,
                ValidationStatus::Rejected => 1,
                ValidationStatus::Abandoned => 2,
            }
        }
        match key {
            ChainItemKey::Agent(a) => a.as_ref().into(),
            ChainItemKey::AgentStatus(a, v) => {
                // Get the agent key
                let mut buf = a.clone().into_inner();

                // Add the validation status
                buf.push(status(*v));
                buf.into()
            }
            ChainItemKey::AgentStatusSequence(a, v, s) => {
                // Get the agent key
                let mut buf = a.clone().into_inner();
                let mut num = Vec::with_capacity(4);

                // Add the validation status
                buf.push(status(*v));

                // Get the header seq
                num.write_u32::<BigEndian>(*s).unwrap();
                buf.extend(num);
                buf.into()
            }
            ChainItemKey::Full(a, v, s, h) => {
                // Get the agent key
                let mut buf = a.clone().into_inner();
                let mut num = Vec::with_capacity(4);

                // Add the validation status
                buf.push(status(*v));

                // Get the header seq
                num.write_u32::<BigEndian>(*s).unwrap();
                buf.extend(num);

                // Get the header hash
                buf.extend(h.clone().into_inner());
                buf.into()
            }
        }
    }
}

// TODO: This is way too fragile, there must be a better way
// get from the k bytes to the chain item key
impl From<BytesKey> for ChainItemKey {
    fn from(b: BytesKey) -> Self {
        use byteorder::{BigEndian, ByteOrder};
        let bytes = b.0;
        const SEQ_SIZE: usize = std::mem::size_of::<u32>();
<<<<<<< HEAD
        debug_assert_eq!(bytes.len(), HOLO_HASH_FULL_LEN * 2 + SEQ_SIZE);

        // Take 39 for the AgentPubKey
        let a = AgentPubKey::from_raw_39_panicky(bytes[..HOLO_HASH_FULL_LEN].to_owned());

        // Take another 4 for the u32
        let seq_bytes: Vec<_> =
            bytes[HOLO_HASH_FULL_LEN..(HOLO_HASH_FULL_LEN + SEQ_SIZE)].to_owned();
        let s = BigEndian::read_u32(&seq_bytes);

        // Take the rest (another 39) for the header hash
        let h =
            HeaderHash::from_raw_39_panicky(bytes[(HOLO_HASH_FULL_LEN + SEQ_SIZE)..].to_owned());
=======
        const STATUS_SIZE: usize = std::mem::size_of::<u8>();
        debug_assert_eq!(
            bytes.len(),
            HOLO_HASH_SERIALIZED_LEN * 2 + SEQ_SIZE + STATUS_SIZE
        );
        let mut start = 0;
        let mut end = HOLO_HASH_SERIALIZED_LEN;

        // Take 36 for the AgentPubKey
        let agent = AgentPubKey::from_raw_bytes(bytes[start..end].to_owned());

        start = end;
        end += STATUS_SIZE;

        // Take 1 byte for the status
        let status = match bytes[start..end] {
            [0] => ValidationStatus::Valid,
            [1] => ValidationStatus::Rejected,
            [2] => ValidationStatus::Abandoned,
            _ => panic!("Invalid ChainItemKey"),
        };

        start = end;
        end += SEQ_SIZE;

        // Take another 4 for the u32
        let seq_bytes: Vec<_> = bytes[start..end].to_owned();
        let sequence = BigEndian::read_u32(&seq_bytes);

        start = end;
        end += HOLO_HASH_SERIALIZED_LEN;

        // Take the rest for the header hash
        let hash = HeaderHash::from_raw_bytes(bytes[start..end].to_owned());
>>>>>>> 60292dc6

        ChainItemKey::Full(agent, status, sequence, hash)
    }
}<|MERGE_RESOLUTION|>--- conflicted
+++ resolved
@@ -380,31 +380,13 @@
         use byteorder::{BigEndian, ByteOrder};
         let bytes = b.0;
         const SEQ_SIZE: usize = std::mem::size_of::<u32>();
-<<<<<<< HEAD
-        debug_assert_eq!(bytes.len(), HOLO_HASH_FULL_LEN * 2 + SEQ_SIZE);
-
-        // Take 39 for the AgentPubKey
-        let a = AgentPubKey::from_raw_39_panicky(bytes[..HOLO_HASH_FULL_LEN].to_owned());
-
-        // Take another 4 for the u32
-        let seq_bytes: Vec<_> =
-            bytes[HOLO_HASH_FULL_LEN..(HOLO_HASH_FULL_LEN + SEQ_SIZE)].to_owned();
-        let s = BigEndian::read_u32(&seq_bytes);
-
-        // Take the rest (another 39) for the header hash
-        let h =
-            HeaderHash::from_raw_39_panicky(bytes[(HOLO_HASH_FULL_LEN + SEQ_SIZE)..].to_owned());
-=======
         const STATUS_SIZE: usize = std::mem::size_of::<u8>();
-        debug_assert_eq!(
-            bytes.len(),
-            HOLO_HASH_SERIALIZED_LEN * 2 + SEQ_SIZE + STATUS_SIZE
-        );
+        debug_assert_eq!(bytes.len(), HOLO_HASH_FULL_LEN * 2 + SEQ_SIZE + STATUS_SIZE);
         let mut start = 0;
-        let mut end = HOLO_HASH_SERIALIZED_LEN;
+        let mut end = HOLO_HASH_FULL_LEN;
 
         // Take 36 for the AgentPubKey
-        let agent = AgentPubKey::from_raw_bytes(bytes[start..end].to_owned());
+        let agent = AgentPubKey::from_raw_39_panicky(bytes[start..end].to_owned());
 
         start = end;
         end += STATUS_SIZE;
@@ -425,11 +407,10 @@
         let sequence = BigEndian::read_u32(&seq_bytes);
 
         start = end;
-        end += HOLO_HASH_SERIALIZED_LEN;
+        end += HOLO_HASH_FULL_LEN;
 
         // Take the rest for the header hash
-        let hash = HeaderHash::from_raw_bytes(bytes[start..end].to_owned());
->>>>>>> 60292dc6
+        let hash = HeaderHash::from_raw_39_panicky(bytes[start..end].to_owned());
 
         ChainItemKey::Full(agent, status, sequence, hash)
     }
