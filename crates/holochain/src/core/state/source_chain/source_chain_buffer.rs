--- conflicted
+++ resolved
@@ -90,14 +90,9 @@
                 &self
                     .get_element(&header)
                     .await?
-<<<<<<< HEAD
-                    .expect("BUG: element in sequence but not elements"),
-            )?;
-=======
-                    .expect("BUG: element in sequence but not cas"),
+                    .expect("Element in ChainSequence but not Element store"),
             )
             .await?;
->>>>>>> 61822b5a
             ops.push((i, op));
         }
         Ok(ops)
