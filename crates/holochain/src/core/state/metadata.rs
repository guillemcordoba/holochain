--- conflicted
+++ resolved
@@ -206,29 +206,12 @@
         Self::new_vault(env, dbs)
     }
 
-<<<<<<< HEAD
     /// Create a [MetadataBuf] with the cache databases
     pub fn cache(env: EnvironmentRead, dbs: &impl GetDb) -> DatabaseResult<Self> {
         let system_meta = dbs.get_db(&*CACHE_SYSTEM_META)?;
         let links_meta = dbs.get_db(&*CACHE_LINKS_META)?;
         let misc_meta = dbs.get_db(&*CACHE_STATUS_META)?;
         Self::new(env, system_meta, links_meta, misc_meta)
-=======
-impl EntryHeader {
-    async fn into_hash(self) -> Result<TimedHeaderHash, SerializedBytesError> {
-        let header = match self {
-            EntryHeader::NewEntry(h)
-            | EntryHeader::Update(h)
-            | EntryHeader::Delete(h)
-            | EntryHeader::Activity(h) => h,
-        };
-        let (header, header_hash): (Header, HeaderHash) =
-            HeaderHashed::from_content_sync(header).into();
-        Ok(TimedHeaderHash {
-            timestamp: header.timestamp().into(),
-            header_hash,
-        })
->>>>>>> 02053829
     }
 }
 
