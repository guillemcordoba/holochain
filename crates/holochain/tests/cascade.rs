use holochain_2020::core::state::{
    cascade::Cascade,
    chain_meta::ChainMetaBuf,
    source_chain::{SourceChainBuf, SourceChainResult},
};
use holochain_state::{env::ReadManager, test_utils::test_cell_env};
use holochain_types::{
<<<<<<< HEAD
    address::EntryAddress,
=======
    entry::{Entry, EntryHashed},
>>>>>>> 8b089db9
    header,
    prelude::*,
    test_utils::{fake_agent_pubkey_1, fake_agent_pubkey_2, fake_header_hash},
    Header,
};
use holochain_zome_types::entry::Entry;

fn fixtures() -> (
    AgentPubKey,
    Header,
    EntryHashed,
    AgentPubKey,
    Header,
    EntryHashed,
) {
    let previous_header = fake_header_hash("previous");

    let jimbo_id = fake_agent_pubkey_1();
<<<<<<< HEAD
    let jimbo_entry = Entry::Agent(jimbo_id.clone().into());
    let jessy_id = fake_agent_pubkey_2();
    let jessy_entry = Entry::Agent(jessy_id.clone().into());
=======
    let jessy_id = fake_agent_pubkey_2();

    let (jimbo_entry, jessy_entry) = tokio_safe_block_on::tokio_safe_block_on(
        async {
            (
                EntryHashed::with_data(Entry::Agent(jimbo_id.clone()))
                    .await
                    .unwrap(),
                EntryHashed::with_data(Entry::Agent(jessy_id.clone()))
                    .await
                    .unwrap(),
            )
        },
        std::time::Duration::from_secs(1),
    )
    .unwrap();
>>>>>>> 8b089db9

    let jimbo_header = Header::EntryCreate(header::EntryCreate {
        author: jimbo_id.clone(),
        timestamp: Timestamp::now(),
        header_seq: 0,
        prev_header: previous_header.clone().into(),
        entry_type: header::EntryType::AgentPubKey,
<<<<<<< HEAD
        entry_address: (&jimbo_entry).try_into().unwrap(),
=======
        entry_address: jimbo_entry.as_hash().clone(),
>>>>>>> 8b089db9
    });

    let jessy_header = Header::EntryCreate(header::EntryCreate {
        author: jessy_id.clone(),
        timestamp: Timestamp::now(),
        header_seq: 0,
        prev_header: previous_header.clone().into(),
        entry_type: header::EntryType::AgentPubKey,
<<<<<<< HEAD
        entry_address: (&jessy_entry).try_into().unwrap(),
=======
        entry_address: jessy_entry.as_hash().clone(),
>>>>>>> 8b089db9
    });
    (
        jimbo_id,
        jimbo_header,
        jimbo_entry,
        jessy_id,
        jessy_header,
        jessy_entry,
    )
}

#[tokio::test(threaded_scheduler)]
async fn get_links() -> SourceChainResult<()> {
    let env = test_cell_env();
    let dbs = env.dbs().await;
    let env_ref = env.guard().await;
    let reader = env_ref.reader()?;

    let mut source_chain = SourceChainBuf::new(&reader, &dbs)?;
    let cache = SourceChainBuf::cache(&reader, &dbs)?;

    // create a cache and a cas for store and meta
    let primary_meta = ChainMetaBuf::primary(&reader, &dbs)?;
    let cache_meta = ChainMetaBuf::cache(&reader, &dbs)?;

    let (_jimbo_id, jimbo_header, jimbo_entry, _jessy_id, jessy_header, jessy_entry) = fixtures();

<<<<<<< HEAD
    let base = EntryAddress::try_from(&jimbo_entry)?;
    source_chain.put(jimbo_header, Some(jimbo_entry)).await?;
    source_chain.put(jessy_header, Some(jessy_entry)).await?;
=======
    let base = jimbo_entry.as_hash().clone();
    source_chain
        .put(jimbo_header, Some(jimbo_entry.as_content().clone()))
        .await?;
    source_chain
        .put(jessy_header, Some(jessy_entry.as_content().clone()))
        .await?;
>>>>>>> 8b089db9

    // Pass in stores as references
    let cascade = Cascade::new(
        &source_chain.cas(),
        &primary_meta,
        &cache.cas(),
        &cache_meta,
    );
    let links = cascade.dht_get_links(base.into(), "").await?;
    let link = links.into_iter().next();
    assert_eq!(link, None);
    Ok(())
}<|MERGE_RESOLUTION|>--- conflicted
+++ resolved
@@ -5,11 +5,7 @@
 };
 use holochain_state::{env::ReadManager, test_utils::test_cell_env};
 use holochain_types::{
-<<<<<<< HEAD
-    address::EntryAddress,
-=======
     entry::{Entry, EntryHashed},
->>>>>>> 8b089db9
     header,
     prelude::*,
     test_utils::{fake_agent_pubkey_1, fake_agent_pubkey_2, fake_header_hash},
@@ -28,11 +24,6 @@
     let previous_header = fake_header_hash("previous");
 
     let jimbo_id = fake_agent_pubkey_1();
-<<<<<<< HEAD
-    let jimbo_entry = Entry::Agent(jimbo_id.clone().into());
-    let jessy_id = fake_agent_pubkey_2();
-    let jessy_entry = Entry::Agent(jessy_id.clone().into());
-=======
     let jessy_id = fake_agent_pubkey_2();
 
     let (jimbo_entry, jessy_entry) = tokio_safe_block_on::tokio_safe_block_on(
@@ -49,7 +40,6 @@
         std::time::Duration::from_secs(1),
     )
     .unwrap();
->>>>>>> 8b089db9
 
     let jimbo_header = Header::EntryCreate(header::EntryCreate {
         author: jimbo_id.clone(),
@@ -57,11 +47,7 @@
         header_seq: 0,
         prev_header: previous_header.clone().into(),
         entry_type: header::EntryType::AgentPubKey,
-<<<<<<< HEAD
-        entry_address: (&jimbo_entry).try_into().unwrap(),
-=======
         entry_address: jimbo_entry.as_hash().clone(),
->>>>>>> 8b089db9
     });
 
     let jessy_header = Header::EntryCreate(header::EntryCreate {
@@ -70,11 +56,7 @@
         header_seq: 0,
         prev_header: previous_header.clone().into(),
         entry_type: header::EntryType::AgentPubKey,
-<<<<<<< HEAD
-        entry_address: (&jessy_entry).try_into().unwrap(),
-=======
         entry_address: jessy_entry.as_hash().clone(),
->>>>>>> 8b089db9
     });
     (
         jimbo_id,
@@ -102,11 +84,6 @@
 
     let (_jimbo_id, jimbo_header, jimbo_entry, _jessy_id, jessy_header, jessy_entry) = fixtures();
 
-<<<<<<< HEAD
-    let base = EntryAddress::try_from(&jimbo_entry)?;
-    source_chain.put(jimbo_header, Some(jimbo_entry)).await?;
-    source_chain.put(jessy_header, Some(jessy_entry)).await?;
-=======
     let base = jimbo_entry.as_hash().clone();
     source_chain
         .put(jimbo_header, Some(jimbo_entry.as_content().clone()))
@@ -114,7 +91,6 @@
     source_chain
         .put(jessy_header, Some(jessy_entry.as_content().clone()))
         .await?;
->>>>>>> 8b089db9
 
     // Pass in stores as references
     let cascade = Cascade::new(
