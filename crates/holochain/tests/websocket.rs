--- conflicted
+++ resolved
@@ -3,19 +3,6 @@
 use assert_cmd::prelude::*;
 use futures::future;
 use futures::Future;
-<<<<<<< HEAD
-use holochain::conductor::api::AdminRequest;
-use holochain::conductor::api::AdminResponse;
-use holochain::conductor::api::AppRequest;
-use holochain::conductor::api::AppResponse;
-use holochain::conductor::api::ZomeCall;
-use holochain::conductor::config::*;
-use holochain::conductor::error::ConductorError;
-use holochain::conductor::Conductor;
-use holochain::fixt::*;
-use holochain::*;
-use holochain_types::prelude::*;
-=======
 use hdk3::prelude::RemoteSignal;
 use holochain::test_utils::cool::CoolAgents;
 use holochain::test_utils::cool::CoolConductorBatch;
@@ -28,20 +15,14 @@
         error::ConductorError,
         Conductor,
     },
-    core::signal::Signal,
     fixt::*,
 };
 use holochain_types::{
-    app::{InstallAppDnaPayload, InstallAppPayload},
-    cell::CellId,
-    observability,
     prelude::*,
     test_utils::{fake_agent_pubkey_1, fake_dna_zomes, write_fake_dna_file},
 };
->>>>>>> 60a90621
 use holochain_wasm_test_utils::TestWasm;
 use holochain_websocket::*;
-
 use matches::assert_matches;
 use observability;
 use std::path::PathBuf;
