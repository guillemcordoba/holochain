--- conflicted
+++ resolved
@@ -12,15 +12,11 @@
 
 [dependencies]
 holochain_serialized_bytes = "=0.0.39"
-<<<<<<< HEAD
 paste = "=0.1.12"
 rand = "0.7"
 serde = { version = "1.0.104", features = [ "derive" ] }
-=======
-serde = { version = "1.0.104", features = ["derive"] }
 strum = "0.18.0"
 strum_macros = "0.18.0"
->>>>>>> e6bae962
 
 [features]
 fixt = [ ]