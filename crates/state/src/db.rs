--- conflicted
+++ resolved
@@ -22,18 +22,15 @@
     /// int KV store storing the sequence of committed headers,
     /// most notably allowing access to the chain head
     ChainSequence,
-<<<<<<< HEAD
     /// Cache database: KV store of chain entries, keyed by address
     CacheChainEntries,
     /// Cache database: KV store of chain headers, keyed by address
     CacheChainHeaders,
     /// Cache database: KVV store of chain metadata, storing relationships
     CacheChainMeta,
-=======
     /// database which stores a single key-value pair, encoding the
     /// mutable state for the entire Conductor
     ConductorState,
->>>>>>> 501b7644
 }
 
 impl std::fmt::Display for DbName {
@@ -44,13 +41,10 @@
             PrimaryChainHeaders => write!(f, "PrimaryChainHeaders"),
             PrimaryChainMeta => write!(f, "PrimaryChainMeta"),
             ChainSequence => write!(f, "ChainSequence"),
-<<<<<<< HEAD
             CacheChainEntries => write!(f, "CacheChainEntries"),
             CacheChainHeaders => write!(f, "CacheChainHeaders"),
             CacheChainMeta => write!(f, "CacheChainMeta"),
-=======
             ConductorState => write!(f, "ConductorState"),
->>>>>>> 501b7644
         }
     }
 }
@@ -65,13 +59,10 @@
             PrimaryChainHeaders => Single,
             PrimaryChainMeta => Multi,
             ChainSequence => SingleInt,
-<<<<<<< HEAD
             CacheChainEntries => Single,
             CacheChainHeaders => Single,
             CacheChainMeta => Multi,
-=======
             ConductorState => Single,
->>>>>>> 501b7644
         }
     }
 }
@@ -93,24 +84,17 @@
 
 lazy_static! {
     /// The key to access the ChainEntries database
-<<<<<<< HEAD
     pub static ref PRIMARY_CHAIN_ENTRIES: DbKey<SingleStore> =
     DbKey::<SingleStore>::new(DbName::PrimaryChainEntries);
     /// The key to access the ChainHeaders database
     pub static ref PRIMARY_CHAIN_HEADERS: DbKey<SingleStore> =
     DbKey::<SingleStore>::new(DbName::PrimaryChainHeaders);
-=======
-    pub static ref CHAIN_ENTRIES: DbKey<SingleStore> = DbKey::<SingleStore>::new(DbName::ChainEntries);
-    /// The key to access the ChainHeaders database
-    pub static ref CHAIN_HEADERS: DbKey<SingleStore> = DbKey::<SingleStore>::new(DbName::ChainHeaders);
->>>>>>> 501b7644
     /// The key to access the ChainMeta database
     pub static ref PRIMARY_SYSTEM_META: DbKey<MultiStore> = DbKey::new(DbName::PrimaryChainMeta);
     /// The key to access the ChainMeta database
     pub static ref PRIMARY_LINKS_META: DbKey<MultiStore> = DbKey::new(DbName::PrimaryChainMeta);
     /// The key to access the ChainSequence database
     pub static ref CHAIN_SEQUENCE: DbKey<IntegerStore<u32>> = DbKey::new(DbName::ChainSequence);
-<<<<<<< HEAD
     /// The key to access the ChainEntries database
     pub static ref CACHE_CHAIN_ENTRIES: DbKey<SingleStore> =
     DbKey::<SingleStore>::new(DbName::CacheChainEntries);
@@ -121,10 +105,8 @@
     pub static ref CACHE_SYSTEM_META: DbKey<MultiStore> = DbKey::new(DbName::CacheChainMeta);
     /// The key to access the ChainMeta database
     pub static ref CACHE_LINKS_META: DbKey<MultiStore> = DbKey::new(DbName::CacheChainMeta);
-=======
     /// The key to access the ConductorState database
     pub static ref CONDUCTOR_STATE: DbKey<SingleStore> = DbKey::new(DbName::ConductorState);
->>>>>>> 501b7644
 }
 
 /// DbManager is intended to be used as a singleton store for LMDB Database references,
@@ -188,12 +170,8 @@
 
     /// Get a `rkv` Database reference from a key, or create a new Database
     /// of the proper type if not yet created
-<<<<<<< HEAD
-    async fn get_or_create<V: 'static + Send + Sync>(
-=======
     /*
     pub async fn get_or_create<V: 'static + Send + Sync>(
->>>>>>> 501b7644
         &mut self,
         key: &DbKey<V>,
     ) -> DatabaseResult<&V> {
@@ -206,29 +184,22 @@
     }*/
 
     async fn initialize(&mut self) -> DatabaseResult<()> {
-<<<<<<< HEAD
-        self.create(&*PRIMARY_CHAIN_ENTRIES).await?;
-        self.create(&*PRIMARY_CHAIN_HEADERS).await?;
-        self.create(&*PRIMARY_SYSTEM_META).await?;
-        self.create(&*PRIMARY_LINKS_META).await?;
-        self.create(&*CHAIN_SEQUENCE).await?;
-        self.create(&*CACHE_CHAIN_ENTRIES).await?;
-        self.create(&*CACHE_CHAIN_HEADERS).await?;
-        self.create(&*CACHE_SYSTEM_META).await?;
-        self.create(&*CACHE_LINKS_META).await?;
-=======
         match self.env.kind() {
             EnvironmentKind::Cell(_) => {
-                self.create(&*CHAIN_ENTRIES).await?;
-                self.create(&*CHAIN_HEADERS).await?;
-                self.create(&*CHAIN_META).await?;
+                self.create(&*PRIMARY_CHAIN_ENTRIES).await?;
+                self.create(&*PRIMARY_CHAIN_HEADERS).await?;
+                self.create(&*PRIMARY_SYSTEM_META).await?;
+                self.create(&*PRIMARY_LINKS_META).await?;
                 self.create(&*CHAIN_SEQUENCE).await?;
+                self.create(&*CACHE_CHAIN_ENTRIES).await?;
+                self.create(&*CACHE_CHAIN_HEADERS).await?;
+                self.create(&*CACHE_SYSTEM_META).await?;
+                self.create(&*CACHE_LINKS_META).await?;
             }
             EnvironmentKind::Conductor => {
                 self.create(&*CONDUCTOR_STATE).await?;
             }
         }
->>>>>>> 501b7644
         Ok(())
     }
 }