--- conflicted
+++ resolved
@@ -5,11 +5,7 @@
     error::{DatabaseError, DatabaseResult},
     transaction::{Reader, ThreadsafeRkvReader, Writer},
 };
-<<<<<<< HEAD
-use derive_more::From;
-=======
 use derive_more::Into;
->>>>>>> 66148cb3
 use holochain_keystore::KeystoreSender;
 use holochain_types::cell::CellId;
 use lazy_static::lazy_static;
@@ -68,123 +64,61 @@
 /// A read-only version of [EnvironmentRw].
 /// This environment can only generate read-only transactions, never read-write.
 #[derive(Clone)]
-<<<<<<< HEAD
-pub struct EnvironmentRw {
-=======
 pub struct EnvironmentRo {
->>>>>>> 66148cb3
     arc: Arc<RwLock<Rkv>>,
     kind: EnvironmentKind,
     path: PathBuf,
     keystore: KeystoreSender,
 }
-
-<<<<<<< HEAD
-impl EnvironmentRw {
-    /// Create an environment,
-    pub async fn new(
-        path_prefix: &Path,
-        kind: EnvironmentKind,
-        keystore: KeystoreSender,
-    ) -> DatabaseResult<EnvironmentRw> {
-        let mut map = ENVIRONMENTS.write();
-        let path = path_prefix.join(kind.path());
-        if !path.is_dir() {
-            std::fs::create_dir(path.clone())
-                .map_err(|_e| DatabaseError::EnvironmentMissing(path.clone()))?;
-        }
-        let env: EnvironmentRw = match map.entry(path.clone()) {
-            hash_map::Entry::Occupied(e) => e.get().clone(),
-            hash_map::Entry::Vacant(e) => e
-                .insert({
-                    let rkv = rkv_builder(None, None)(&path)?;
-                    initialize_databases(&rkv, &kind).await?;
-                    EnvironmentRw {
-                        arc: Arc::new(RwLock::new(rkv)),
-                        kind,
-                        keystore,
-                        path,
-                    }
-                })
-                .clone(),
-        };
-        Ok(env)
-    }
-
-=======
-impl EnvironmentRo {
->>>>>>> 66148cb3
-    /// Get a read-only lock on the EnvironmentRw. The most typical use case is
-    /// to get a lock in order to create a read-only transaction. The lock guard
-    /// must outlive the transaction, so it has to be returned here and managed
-    /// explicitly.
-<<<<<<< HEAD
-    pub async fn guard<'e>(&'e self) -> EnvironmentRefRw<'e> {
-        EnvironmentRefRw {
-=======
-    pub async fn guard(&self) -> EnvironmentRefRo<'_> {
-        EnvironmentRefRo {
->>>>>>> 66148cb3
-            rkv: self.arc.read().await,
-            path: &self.path,
-            keystore: self.keystore.clone(),
-        }
-    }
-
-<<<<<<< HEAD
-    /// Access the underlying `Rkv` object
-    pub async fn inner(&self) -> RwLockReadGuard<'_, Rkv> {
-        self.arc.read().await
-    }
-
-=======
->>>>>>> 66148cb3
-    /// Accessor for the [EnvironmentKind] of the EnvironmentRw
-    pub fn kind(&self) -> &EnvironmentKind {
-        &self.kind
-    }
-
-    /// Request access to this conductor's keystore
-    pub fn keystore(&self) -> &KeystoreSender {
-        &self.keystore
-    }
-
-    /// Return a `GetDb`, which can synchronously get databases from this environment
-    pub async fn dbs(&self) -> impl GetDb + '_ {
-        self.guard().await
-    }
-
-    /// Transform this Environment into its read-only counterpart
-    pub fn as_readonly(self) -> EnvironmentRo {
-        self.into()
-    }
-}
-
-impl GetDb for EnvironmentRw {
-    fn get_db<V: 'static + Copy + Send + Sync>(&self, key: &'static DbKey<V>) -> DatabaseResult<V> {
-        get_db(&self.path, key)
-    }
-
-    fn keystore(&self) -> KeystoreSender {
-        self.keystore.clone()
-    }
-}
-
-<<<<<<< HEAD
-/// A read-only version of [EnvironmentRw].
-///
-/// This struct
-#[derive(Shrinkwrap, From)]
-pub struct EnvironmentRo(EnvironmentRw);
 
 impl EnvironmentRo {
     /// Get a read-only lock on the EnvironmentRw. The most typical use case is
     /// to get a lock in order to create a read-only transaction. The lock guard
     /// must outlive the transaction, so it has to be returned here and managed
     /// explicitly.
-    pub async fn guard<'e>(&'e self) -> EnvironmentRefRo<'e> {
-        self.0.guard().await.into()
-=======
+    pub async fn guard(&self) -> EnvironmentRefRo<'_> {
+        EnvironmentRefRo {
+            rkv: self.arc.read().await,
+            path: &self.path,
+            keystore: self.keystore.clone(),
+        }
+    }
+
+    /// Accessor for the [EnvironmentKind] of the EnvironmentRw
+    pub fn kind(&self) -> &EnvironmentKind {
+        &self.kind
+    }
+
+    /// Request access to this conductor's keystore
+    pub fn keystore(&self) -> &KeystoreSender {
+        &self.keystore
+    }
+
+    /// Return an `impl GetDb`, which can synchronously get databases from this
+    /// environment
+    /// This function only exists because this was the pattern used by DbManager, which has
+    /// since been removed
+    // #[deprecated = "duplicate of EnvironmentRo::guard"]
+    pub async fn dbs(&self) -> EnvironmentRefRo<'_> {
+        self.guard().await
+    }
+
+    /// Transform this Environment into its read-only counterpart
+    pub fn as_readonly(self) -> EnvironmentRo {
+        self.into()
+    }
+}
+
+impl GetDb for EnvironmentRw {
+    fn get_db<V: 'static + Copy + Send + Sync>(&self, key: &'static DbKey<V>) -> DatabaseResult<V> {
+        get_db(&self.path, key)
+    }
+
+    fn keystore(&self) -> KeystoreSender {
+        self.keystore.clone()
+    }
+}
+
 /// The canonical representation of a (singleton) LMDB environment.
 /// The wrapper contains methods for managing transactions
 /// and database connections,
@@ -226,7 +160,6 @@
     /// This reference can create read-write transactions.
     pub async fn guard(&self) -> EnvironmentRefRw<'_> {
         EnvironmentRefRw(self.0.guard().await)
->>>>>>> 66148cb3
     }
 }
 
@@ -251,16 +184,10 @@
         }
     }
 }
-<<<<<<< HEAD
-
-/// Newtype wrapper for a read-only lock guard on the EnvironmentRw
-pub struct EnvironmentRefRw<'e> {
-=======
 /// A reference to a read-only EnvironmentRo.
 /// This has the distinction of being unable to create a read-write transaction,
 /// because unlike [EnvironmentRefRw], this does not implement WriteManager
 pub struct EnvironmentRefRo<'e> {
->>>>>>> 66148cb3
     rkv: RwLockReadGuard<'e, Rkv>,
     path: &'e Path,
     keystore: KeystoreSender,
@@ -284,12 +211,6 @@
 
 /// Implementors are able to create a new read-write LMDB transaction
 pub trait WriteManager<'e> {
-<<<<<<< HEAD
-    // /// Create a new read-write LMDB transaction
-    // fn writer(&'e self) -> DatabaseResult<Writer<'e>>;
-
-=======
->>>>>>> 66148cb3
     /// Run a closure, passing in a mutable reference to a read-write
     /// transaction, and commit the transaction after the closure has run.
     /// If there is a LMDB error, recover from it and re-run the closure.
@@ -300,11 +221,7 @@
         F: FnOnce(&mut Writer) -> Result<R, E>;
 }
 
-<<<<<<< HEAD
-impl<'e> ReadManager<'e> for EnvironmentRefRw<'e> {
-=======
 impl<'e> ReadManager<'e> for EnvironmentRefRo<'e> {
->>>>>>> 66148cb3
     fn reader(&'e self) -> DatabaseResult<Reader<'e>> {
         let reader = Reader::from(ThreadsafeRkvReader::from(self.rkv.read()?));
         Ok(reader)
@@ -320,31 +237,19 @@
 }
 
 impl<'e> WriteManager<'e> for EnvironmentRefRw<'e> {
-<<<<<<< HEAD
-    // FIXME: add write error handling (see old holochain_persistence)
-=======
->>>>>>> 66148cb3
     fn with_commit<E, R, F: Send>(&self, f: F) -> Result<R, E>
     where
         E: From<DatabaseError>,
         F: FnOnce(&mut Writer) -> Result<R, E>,
     {
         let mut writer = Writer::from(self.rkv.write().map_err(Into::into)?);
-<<<<<<< HEAD
-        let result = f(&mut writer);
-=======
         let result = f(&mut writer)?;
->>>>>>> 66148cb3
         writer.commit().map_err(Into::into)?;
         Ok(result)
     }
 }
 
-<<<<<<< HEAD
-impl<'e> GetDb for EnvironmentRefRw<'e> {
-=======
-impl<'e> GetDb for EnvironmentRefRo<'e> {
->>>>>>> 66148cb3
+impl GetDb for EnvironmentRefRo<'_> {
     fn get_db<V: 'static + Copy + Send + Sync>(&self, key: &'static DbKey<V>) -> DatabaseResult<V> {
         get_db(self.path, key)
     }
@@ -354,10 +259,6 @@
     }
 }
 
-<<<<<<< HEAD
-impl<'e> EnvironmentRefRw<'e> {
-    /// Access the underlying lock guard
-=======
 impl<'e> EnvironmentRefRo<'e> {
     pub(crate) fn keystore(&self) -> KeystoreSender {
         self.keystore.clone()
@@ -367,7 +268,6 @@
 impl<'e> EnvironmentRefRw<'e> {
     /// Access the underlying Rkv lock guard
     #[cfg(test)]
->>>>>>> 66148cb3
     pub(crate) fn inner(&'e self) -> &RwLockReadGuard<'e, Rkv> {
         &self.rkv
     }
@@ -379,23 +279,13 @@
         let writer = Writer::from(self.rkv.write()?);
         Ok(writer)
     }
-
-    /// Get a raw read-write transaction for this environment.
-    /// It is preferable to use WriterManager::with_commit for database writes,
-    /// which can properly recover from and manage write failures
-    pub fn writer_unmanaged(&'e self) -> DatabaseResult<Writer<'e>> {
-        let writer = Writer::from(self.rkv.write()?);
-        Ok(writer)
-    }
-}
-
-/// A reference to a read-only EnvironmentRo.
-/// This has the distinction of being unable to create a read-write transaction, because unlike
-/// [EnvironmentRefRw], this does not implement WriteManager
-#[derive(Shrinkwrap, From)]
-pub struct EnvironmentRefRo<'e>(EnvironmentRefRw<'e>);
-
-impl<'e> ReadManager<'e> for EnvironmentRefRo<'e> {
+}
+
+/// A reference to a EnvironmentRw
+#[derive(Shrinkwrap, Into)]
+pub struct EnvironmentRefRw<'e>(EnvironmentRefRo<'e>);
+
+impl<'e> ReadManager<'e> for EnvironmentRefRw<'e> {
     fn reader(&'e self) -> DatabaseResult<Reader<'e>> {
         self.0.reader()
     }
@@ -409,44 +299,6 @@
     }
 }
 
-impl<'e> GetDb for EnvironmentRefRo<'e> {
-    fn get_db<V: 'static + Copy + Send + Sync>(&self, key: &'static DbKey<V>) -> DatabaseResult<V> {
-        self.0.get_db(key)
-    }
-
-    fn keystore(&self) -> KeystoreSender {
-        self.0.keystore()
-    }
-}
-
-<<<<<<< HEAD
-impl<'e> ReadManager<'e> for EnvironmentRefReadOnly<'e> {
-    fn reader(&'e self) -> DatabaseResult<Reader<'e>> {
-        let reader = Reader::from(ThreadsafeRkvReader::from(self.0.read()?));
-        Ok(reader)
-=======
-/// A reference to a EnvironmentRw
-#[derive(Shrinkwrap, Into)]
-pub struct EnvironmentRefRw<'e>(EnvironmentRefRo<'e>);
-
-impl<'e> ReadManager<'e> for EnvironmentRefRw<'e> {
-    fn reader(&'e self) -> DatabaseResult<Reader<'e>> {
-        self.0.reader()
->>>>>>> 66148cb3
-    }
-
-    fn with_reader<E, R, F: Send>(&self, f: F) -> Result<R, E>
-    where
-        E: From<DatabaseError>,
-        F: FnOnce(Reader) -> Result<R, E>,
-    {
-<<<<<<< HEAD
-        f(self.reader()?)
-=======
-        self.0.with_reader(f)
-    }
-}
-
 impl<'e> GetDb for EnvironmentRefRw<'e> {
     fn get_db<V: 'static + Copy + Send + Sync>(&self, key: &'static DbKey<V>) -> DatabaseResult<V> {
         self.0.get_db(key)
@@ -454,6 +306,5 @@
 
     fn keystore(&self) -> KeystoreSender {
         self.0.keystore()
->>>>>>> 66148cb3
     }
 }