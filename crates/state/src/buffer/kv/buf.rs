use super::KvIntStore;
use crate::{buffer::kv::generic::KvStoreT, db_fixture::LoadDbFixture};
use crate::{
    buffer::{
        check_empty_key,
        iter::{DrainIter, SingleIter, SingleIterFrom, SingleIterKeyMatch},
        kv::KvStore,
        BufferedStore,
    },
    db_fixture::DbFixture,
};
use crate::{
    env::EnvironmentRead,
    error::{DatabaseError, DatabaseResult},
    fresh_reader,
    prelude::*,
};
use fallible_iterator::FallibleIterator;
use rkv::{IntegerStore, SingleStore};
use std::collections::BTreeMap;

#[cfg(test)]
mod iter_tests;
#[cfg(test)]
mod tests;

pub type KvBufUsed<K, V> = Used<K, V, KvStore<K, V>>;
pub type KvBufFresh<K, V> = Fresh<K, V, KvStore<K, V>>;
pub type KvIntBufUsed<V> = Used<IntKey, V, KvIntStore<V>>;
pub type KvIntBufFresh<V> = Fresh<IntKey, V, KvIntStore<V>>;

type Scratch<V> = BTreeMap<Vec<u8>, KvOp<V>>;

/// Transactional operations on a KV store
#[derive(Clone, Debug, PartialEq)]
pub enum KvOp<V> {
    /// add or replace the value at a key
    Put(Box<V>),
    /// remove the value at a key
    Delete,
}

pub struct Used<K, V, Store>
where
    K: BufKey,
    V: BufVal,
    Store: KvStoreT<K, V>,
{
    store: Store,
    scratch: Scratch<V>,
    __phantom: std::marker::PhantomData<K>,
}

impl<'env, V> Used<IntKey, V, KvIntStore<V>>
where
    V: BufVal,
{
    /// Constructor
    // FIXME: why does this conflict with the other `new` when it's called just "new"?
    pub fn new_int(db: IntegerStore<IntKey>) -> Self {
        Self {
            store: KvIntStore::new(db),
            scratch: BTreeMap::new(),
            __phantom: std::marker::PhantomData,
        }
    }

    // TODO: This should be cfg test but can't because it's in a different crate
    /// Clear all scratch and db, useful for tests
    pub fn clear_all(&mut self, writer: &mut Writer) -> DatabaseResult<()> {
        self.scratch.clear();
        Ok(self.store.delete_all(writer)?)
    }
}

impl<'env, K, V> Used<K, V, KvStore<K, V>>
where
    K: BufKey,
    V: BufVal,
{
    /// Constructor
    pub fn new(db: SingleStore) -> Self {
        Self {
            store: KvStore::new(db),
            scratch: BTreeMap::new(),
            __phantom: std::marker::PhantomData,
        }
    }

    // TODO: This should be cfg test but can't because it's in a different crate
    /// Clear all scratch and db, useful for tests
    pub fn clear_all(&mut self, writer: &mut Writer) -> DatabaseResult<()> {
        self.scratch.clear();
        Ok(self.store.delete_all(writer)?)
    }
}

impl<'env, K, V, Store> Used<K, V, Store>
where
    K: BufKey,
    V: BufVal,
    Store: KvStoreT<K, V>,
{
    pub fn store(&self) -> &Store {
        &self.store
    }

    /// See if a value exists, avoiding deserialization
    pub fn contains<R: Readable>(&self, r: &R, k: &K) -> DatabaseResult<bool> {
        check_empty_key(k)?;
        use KvOp::*;
        let exists = match self.scratch.get(k.as_ref()) {
            Some(Put(_)) => true,
            Some(Delete) => false,
            None => self.store.get(r, k)?.is_some(),
        };
        Ok(exists)
    }

    /// Get a value, taking the scratch space into account,
    /// or from persistence if needed
    pub fn get<R: Readable>(&self, r: &R, k: &K) -> DatabaseResult<Option<V>> {
        check_empty_key(k)?;
        use KvOp::*;
        let val = match self.scratch.get(k.as_ref()) {
            Some(Put(scratch_val)) => Some(*scratch_val.clone()),
            Some(Delete) => None,
            None => self.store.get(r, k)?,
        };
        Ok(val)
    }

    /// Update the scratch space to record a Put operation for the KV
    pub fn put(&mut self, k: K, v: V) -> DatabaseResult<()> {
        check_empty_key(&k)?;
        self.scratch
            .insert(k.to_key_bytes(), KvOp::Put(Box::new(v)));
        Ok(())
    }

    /// Update the scratch space to record a Delete operation for the KV
    pub fn delete(&mut self, k: K) -> DatabaseResult<()> {
        check_empty_key(&k)?;
        self.scratch.insert(k.to_key_bytes(), KvOp::Delete);
        Ok(())
    }

    /// Update the scratch space to remove a Delete operation for the KV
    pub fn cancel_delete(&mut self, k: K) -> DatabaseResult<()> {
        check_empty_key(&k)?;
        let k = k.to_key_bytes();
        if let Some(&KvOp::Delete) = self.scratch.get(&k) {
            self.scratch.remove(&k);
        }
        Ok(())
    }

    pub fn is_scratch_fresh(&self) -> bool {
        self.scratch.is_empty()
    }

    #[cfg(test)]
    pub(crate) fn scratch(&self) -> &Scratch<V> {
        &self.scratch
    }

    /// Iterator that checks the scratch space
    pub fn iter<'a, R: Readable>(&'a self, r: &'a R) -> DatabaseResult<SingleIter<'a, '_, V>> {
        Ok(SingleIter::new(
            &self.scratch,
            self.scratch.iter(),
            self.store.iter(r)?,
        ))
    }

    /// Iterator that tracks elements so they can be deleted
    pub fn drain_iter<'a, R: Readable>(
        &mut self,
        r: &'a R,
    ) -> DatabaseResult<DrainIter<'a, '_, V>> {
        Ok(DrainIter::new(&mut self.scratch, self.store.iter(r)?))
    }

    /// Iterator that tracks elements so they can be deleted.
    /// This allows filtering before the deletes are added
    ///
    /// NB: if we ever have to implement other iter methods, we should
    /// consider passing in a raw iter to DrainIter
    pub fn drain_iter_filter<'a, F, R>(
        &mut self,
        r: &'a R,
        filter: F,
    ) -> DatabaseResult<DrainIter<'a, '_, V>>
    where
        F: FnMut(&(&[u8], V)) -> Result<bool, DatabaseError> + 'a,
        R: Readable,
    {
        Ok(DrainIter::new(
            &mut self.scratch,
            self.store.iter(r)?.filter(filter),
        ))
    }

    /// Iterator that returns all partial matches to this key
    pub fn iter_all_key_matches<'r, R: Readable>(
        &'r self,
        r: &'r R,
        k: K,
    ) -> DatabaseResult<SingleIterKeyMatch<'r, 'r, V>> {
        check_empty_key(&k)?;
        let key = k.as_ref().to_vec();
        Ok(SingleIterKeyMatch::new(
            SingleIterFrom::new(&self.scratch, self.store.iter_from(r, k)?, key.clone()),
            key,
        ))
    }

    /// Iterate from a key onwards
    pub fn iter_from<'a, R: Readable>(
        &'a self,
        r: &'a R,
        k: K,
    ) -> DatabaseResult<SingleIterFrom<'a, '_, V>> {
        check_empty_key(&k)?;

        let key = k.as_ref().to_vec();
        Ok(SingleIterFrom::new(
            &self.scratch,
            self.store.iter_from(r, k)?,
            key,
        ))
    }

    /// Iterate over the data in reverse
    #[deprecated = "just use rev()"]
    pub fn iter_reverse<'a, R: Readable>(
        &'a self,
        r: &'a R,
    ) -> DatabaseResult<fallible_iterator::Rev<SingleIter<'a, '_, V>>> {
        Ok(self.iter(r)?.rev())
    }

    /// Iterator that tracks elements so they can be deleted but in reverse
    #[deprecated = "just use rev()"]
    pub fn drain_iter_reverse<'a, R: Readable>(
        &'a mut self,
        r: &'a R,
    ) -> DatabaseResult<fallible_iterator::Rev<DrainIter<'a, '_, V>>> {
        Ok(self.drain_iter(r)?.rev())
    }
}

#[derive(shrinkwraprs::Shrinkwrap)]
#[shrinkwrap(mutable, unsafe_ignore_visibility)]
pub struct Fresh<K, V, Store>
where
    K: BufKey,
    V: BufVal,
    Store: KvStoreT<K, V>,
{
    env: EnvironmentRead,
    #[shrinkwrap(main_field)]
    inner: Used<K, V, Store>,
}

impl<K, V> Fresh<K, V, KvStore<K, V>>
where
    K: BufKey,
    V: BufVal,
{
    /// Create a new Fresh
    pub fn new(env: EnvironmentRead, db: SingleStore) -> Self {
        Self {
            env,
            inner: Used::new(db),
        }
    }
}

impl<V> Fresh<IntKey, V, KvIntStore<V>>
where
    V: BufVal,
{
    /// Create a new Fresh
    pub fn new(env: EnvironmentRead, db: IntegerStore<IntKey>) -> Self {
        Self {
            env,
            inner: Used::new_int(db),
        }
    }
}

impl<K, V, Store> Fresh<K, V, Store>
where
    K: BufKey,
    V: BufVal,
    Store: KvStoreT<K, V>,
{
    pub fn env(&self) -> &EnvironmentRead {
        &self.env
    }

    /// See if a value exists, avoiding deserialization
    pub fn contains(&self, k: &K) -> DatabaseResult<bool> {
        fresh_reader!(self.env, |reader| self.inner.contains(&reader, k))
    }

    /// Get a value, taking the scratch space into account,
    /// or from persistence if needed
    pub fn get(&self, k: &K) -> DatabaseResult<Option<V>> {
        fresh_reader!(self.env, |reader| self.inner.get(&reader, k))
    }
}

impl<K, V> BufferedStore for KvBufUsed<K, V>
where
    K: BufKey,
    V: BufVal,
{
    type Error = DatabaseError;

    fn is_clean(&self) -> bool {
        self.scratch.is_empty()
    }

    fn flush_to_txn_ref(&mut self, writer: &mut Writer) -> DatabaseResult<()> {
        use KvOp::*;

        if self.is_clean() {
            return Ok(());
        }

        for (k, op) in self.scratch.iter() {
            match op {
                Put(v) => {
                    let buf = holochain_serialized_bytes::encode(v)?;
                    let encoded = rkv::Value::Blob(&buf);
                    self.store.db().put(writer, k, &encoded)?;
                }
                Delete => match self.store.db().delete(writer, k) {
                    Err(rkv::StoreError::LmdbError(rkv::LmdbError::NotFound)) => (),
                    r => r?,
                },
            }
        }

        Ok(())
    }
}

impl<V> BufferedStore for KvIntBufUsed<V>
where
    V: BufVal,
{
    type Error = DatabaseError;

    fn is_clean(&self) -> bool {
        self.scratch.is_empty()
    }

    fn flush_to_txn_ref(&mut self, writer: &mut Writer) -> DatabaseResult<()> {
        use KvOp::*;

        if self.is_clean() {
            return Ok(());
        }

        for (k, op) in self.scratch.iter() {
            match op {
                Put(v) => {
                    let buf = holochain_serialized_bytes::encode(v)?;
                    let encoded = rkv::Value::Blob(&buf);
                    self.store.db().put(
                        writer,
                        IntKey::from_key_bytes_or_friendly_panic(k),
                        &encoded,
                    )?;
                }
                Delete => match self
                    .store
                    .db()
                    .delete(writer, IntKey::from_key_bytes_or_friendly_panic(k))
                {
                    Err(rkv::StoreError::LmdbError(rkv::LmdbError::NotFound)) => (),
                    r => r?,
                },
            }
        }

        Ok(())
    }
}

impl<K, V> BufferedStore for KvBufFresh<K, V>
where
    K: BufKey,
    V: BufVal,
{
    type Error = DatabaseError;

    fn is_clean(&self) -> bool {
        self.scratch.is_empty()
    }

    fn flush_to_txn_ref(&mut self, writer: &mut Writer) -> DatabaseResult<()> {
        self.inner.flush_to_txn_ref(writer)
    }
}

impl<V> BufferedStore for KvIntBufFresh<V>
where
    V: BufVal,
{
    type Error = DatabaseError;

    fn is_clean(&self) -> bool {
        self.scratch.is_empty()
    }

    fn flush_to_txn_ref(&mut self, writer: &mut Writer) -> DatabaseResult<()> {
        self.inner.flush_to_txn_ref(writer)
    }
}

<<<<<<< HEAD
impl<K, V> LoadDbFixture for KvBufUsed<K, V>
where
    K: BufKey,
    V: BufVal + Ord,
{
    type FixtureItem = (K, V);

    fn write_test_datum(&mut self, datum: Self::FixtureItem) {
        let (k, v) = datum;
        self.put(k, v).expect("Couldn't put fixture datum into DB")
    }

    fn read_test_data<R: Readable>(&self, reader: &R) -> DbFixture<Self> {
        self.iter(reader)
            .expect("Couldn't iterate when gathering fixture data")
            .map(|(b, v)| Ok((K::from_key_bytes_or_friendly_panic(b), v)))
            .collect()
            .expect("Couldn't collect fixture data")
    }
}

impl<K, V> LoadDbFixture for KvBufFresh<K, V>
where
    K: BufKey,
    V: BufVal + Ord,
{
    type FixtureItem = (K, V);

    fn write_test_datum(&mut self, datum: Self::FixtureItem) {
        self.inner.write_test_datum(datum)
    }

    fn read_test_data<R: Readable>(&self, reader: &R) -> DbFixture<Self> {
        self.inner.read_test_data(reader)
    }
}

impl<V> LoadDbFixture for KvIntBufUsed<V>
where
    V: BufVal + Ord,
{
    type FixtureItem = (IntKey, V);

    fn write_test_datum(&mut self, datum: Self::FixtureItem) {
        let (k, v) = datum;
        self.put(k, v).expect("Couldn't put fixture datum into DB")
    }

    fn read_test_data<R: Readable>(&self, reader: &R) -> DbFixture<Self> {
        self.iter(reader)
            .expect("Couldn't iterate when gathering fixture data")
            .map(|(b, v)| Ok((IntKey::from_key_bytes_or_friendly_panic(b), v)))
            .collect()
            .expect("Couldn't collect fixture data")
=======
/// Create an Used with a clone of the scratch
/// from another Used
impl<'env, K, V> From<&Used<K, V, KvStore<K, V>>> for Used<K, V, KvStore<K, V>>
where
    K: BufKey,
    V: BufVal,
{
    fn from(other: &Used<K, V, KvStore<K, V>>) -> Self {
        Self {
            store: KvStore::new(other.store.db()),
            scratch: other.scratch.clone(),
            __phantom: std::marker::PhantomData,
        }
>>>>>>> eff0ca04
    }
}<|MERGE_RESOLUTION|>--- conflicted
+++ resolved
@@ -422,7 +422,22 @@
     }
 }
 
-<<<<<<< HEAD
+/// Create an Used with a clone of the scratch
+/// from another Used
+impl<'env, K, V> From<&Used<K, V, KvStore<K, V>>> for Used<K, V, KvStore<K, V>>
+where
+    K: BufKey,
+    V: BufVal,
+{
+    fn from(other: &Used<K, V, KvStore<K, V>>) -> Self {
+        Self {
+            store: KvStore::new(other.store.db()),
+            scratch: other.scratch.clone(),
+            __phantom: std::marker::PhantomData,
+        }
+    }
+}
+
 impl<K, V> LoadDbFixture for KvBufUsed<K, V>
 where
     K: BufKey,
@@ -477,20 +492,5 @@
             .map(|(b, v)| Ok((IntKey::from_key_bytes_or_friendly_panic(b), v)))
             .collect()
             .expect("Couldn't collect fixture data")
-=======
-/// Create an Used with a clone of the scratch
-/// from another Used
-impl<'env, K, V> From<&Used<K, V, KvStore<K, V>>> for Used<K, V, KvStore<K, V>>
-where
-    K: BufKey,
-    V: BufVal,
-{
-    fn from(other: &Used<K, V, KvStore<K, V>>) -> Self {
-        Self {
-            store: KvStore::new(other.store.db()),
-            scratch: other.scratch.clone(),
-            __phantom: std::marker::PhantomData,
-        }
->>>>>>> eff0ca04
     }
 }