target/
.cargo/*
*.log
*~
.wasm_cache
.wasm_target

flamegraph.svg
perf.data
perf.data.old
*.svg

.env
*.folded
*.svg
<<<<<<< HEAD
.todo.md
=======
.todo.md
>>>>>>> cd689061
<|MERGE_RESOLUTION|>--- conflicted
+++ resolved
@@ -13,8 +13,5 @@
 .env
 *.folded
 *.svg
-<<<<<<< HEAD
-.todo.md
-=======
-.todo.md
->>>>>>> cd689061
+
+.todo.md